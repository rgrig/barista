--- conflicted
+++ resolved
@@ -2711,19 +2711,13 @@
       length = U.u4 (Int64.of_int (String.length content));
       data = content; }
 
-<<<<<<< HEAD
-  let write_info st i =
-    OS.write_u2 st i.Attribute.name_index;
-    OS.write_u4 st i.Attribute.length;
-    OS.write_bytes st i.Attribute.data
-=======
   let write_info enc i =
-    OutputStream.write_u2 enc.en_st i.Attribute.name_index;
-    OutputStream.write_u4 enc.en_st i.Attribute.length;
-    OutputStream.write_bytes enc.en_st i.Attribute.data
+    OS.write_u2 enc.en_st i.Attribute.name_index;
+    OS.write_u4 enc.en_st i.Attribute.length;
+    OS.write_bytes enc.en_st i.Attribute.data
 
   let write_annotations enc l =
-    OutputStream.write_elements
+    OS.write_elements
       (checked_length "annotations")
       enc.en_st
       (fun st a ->
@@ -2733,10 +2727,10 @@
 
   let write_annotations_list enc l =
     let len = checked_length_u1 "annotation lists" l in
-    OutputStream.write_u1 enc.en_st len;
+    OS.write_u1 enc.en_st len;
     List.iter
       (fun l' ->
-        OutputStream.write_elements
+        OS.write_elements
           (checked_length "annotations")
           enc.en_st
           (fun st a ->
@@ -2746,14 +2740,13 @@
       l
 
   let write_extended_annotations enc l =
-    OutputStream.write_elements
+    OS.write_elements
       (checked_length "extended annotations")
       enc.en_st
       (fun st a ->
         let a' = Annotation.encode_extended enc.en_pool a in
         Annotation.write_extended_info st a')
       l
->>>>>>> c6f60cfc
 
   let compute_max_stack_locals is =
     let init = SE.make_empty (), 0, 0 in
@@ -2779,11 +2772,10 @@
   let encode_attr_bootstrap_methods _ = failwith "todo" (* not decoded yet *)
   let encode_attr_class_signature enc s =
       let idx = CP.add_utf8 enc.en_pool (Signature.utf8_of_class_signature s) in
-      OutputStream.write_u2 enc.en_st idx;
+      OS.write_u2 enc.en_st idx;
       enc_return enc attr_signature
 
   let rec encode_attr_code enc encode c =
-<<<<<<< HEAD
     (* TODO(rgrig): Figure out how to handle offsets properly. *)
     let label_to_ofs _ = failwith "todo" in
     let code_content = failwith "todo" in
@@ -2817,66 +2809,11 @@
     List.iter
       (fun a ->
         let res = encode sub_enc.en_pool (a :> t) in
-        write_info sub_enc.en_st res)
+        write_info sub_enc res)
       c.attributes;
     OS.close sub_enc.en_st;
     OS.write_bytes enc.en_st (Buffer.contents sub_enc.en_buffer);
     enc_return enc attr_code
-=======
-    (* first compute maps:
-       instruction -> offset
-       label -> offset
-       for this we need instructon -> size
-    *)
-    let fold_size (l, ofs) inst = 
-      let s = HI.render_size ofs inst in
-      (inst, ofs) :: l, ofs + s in
-    let inst_ofs, _ = List.fold_left fold_size ([], 0) c.code in
-    let label_to_ofs lbl =
-      let ((_, _), ofs) = List.find (fun ((l, _), _) -> l = lbl) inst_ofs in
-      U.u2 ofs in
-
-      let code_content =
-        List.map
-          (HI.encode enc.en_pool)
-          c.code in
-
-      let code_enc = make_encoder enc.en_pool 16 in
-      ByteCode.write code_enc.en_st 0 code_content;
-      OutputStream.close code_enc.en_st;
-
-      let actual_code = Buffer.contents code_enc.en_buffer in
-      let stackmap, max_stack, max_locals = compute_max_stack_locals c.code in
-      OutputStream.write_u2 enc.en_st (U.u2 max_stack);
-      OutputStream.write_u2 enc.en_st (U.u2 max_locals);
-      let code_length = String.length actual_code in
-      if code_length > U.max_u2 then fail Invalid_code_length;
-      OutputStream.write_u4 enc.en_st (U.u4 (Int64.of_int code_length));
-      OutputStream.write_bytes enc.en_st actual_code;
-      OutputStream.write_elements
-        (checked_length "Exceptions")
-        enc.en_st
-        (fun st elem ->
-          let catch_idx = match elem.caught with
-          | Some exn_name -> ConstantPool.add_class enc.en_pool exn_name
-          | None -> U.u2 0 in
-          OutputStream.write_u2 st (label_to_ofs elem.try_start);
-          OutputStream.write_u2 st (label_to_ofs elem.try_end);
-          OutputStream.write_u2 st (label_to_ofs elem.catch);
-          OutputStream.write_u2 st catch_idx)
-        c.exception_table;
-      let len' = checked_length "Attributes" c.attributes in
-      OutputStream.write_u2 enc.en_st len';
-      let sub_enc = make_encoder enc.en_pool 16 in
-      List.iter
-        (fun a ->
-          let res = encode sub_enc.en_pool (a :> t) in
-          write_info sub_enc res)
-        c.attributes;
-      OutputStream.close sub_enc.en_st;
-      OutputStream.write_bytes enc.en_st (Buffer.contents sub_enc.en_buffer);
-      enc_return enc attr_code
->>>>>>> c6f60cfc
 
   let encode_attr_constant_value enc = function
       | Boolean_value b ->
@@ -2918,23 +2855,23 @@
             (Name.utf8_for_method n)
             (Descriptor.utf8_of_method d)
       | None -> U.u2 0 in
-      OutputStream.write_u2 enc.en_st class_idx;
-      OutputStream.write_u2 enc.en_st meth_idx;
+      OS.write_u2 enc.en_st class_idx;
+      OS.write_u2 enc.en_st meth_idx;
       enc_return enc attr_enclosing_method
 
   let encode_attr_exceptions enc l =
-      OutputStream.write_elements
+      OS.write_elements
         (checked_length "exceptions")
         enc.en_st
         (fun st s ->
           let idx = CP.add_class enc.en_pool s in
-          OutputStream.write_u2 st idx)
+          OS.write_u2 st idx)
         l;
       enc_return enc attr_exceptions
 
   let encode_attr_field_signature enc s =
       let idx = CP.add_utf8 enc.en_pool (Signature.utf8_of_field_type_signature s) in
-      OutputStream.write_u2 enc.en_st idx;
+      OS.write_u2 enc.en_st idx;
       enc_return enc attr_signature
 
   let encode_attr_inner_classes _ = failwith "todo"
@@ -2943,7 +2880,7 @@
   let encode_attr_local_variable_type_table _ = failwith "todo"
   let encode_attr_method_signature enc s =
       let idx = CP.add_utf8 enc.en_pool (Signature.utf8_of_method_signature s) in
-      OutputStream.write_u2 enc.en_st idx;
+      OS.write_u2 enc.en_st idx;
       enc_return enc attr_signature
 
   let encode_attr_module _ = failwith "todo" (* not decoded yet *)
@@ -2978,7 +2915,7 @@
 
   let encode_attr_source_file enc sf =
       let idx = CP.add_utf8 enc.en_pool sf in
-      OutputStream.write_u2 enc.en_st idx;
+      OS.write_u2 enc.en_st idx;
       enc_return enc attr_source_file
 
   let encode_attr_synthetic enc = enc_return enc attr_synthetic
