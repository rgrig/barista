(* open modules *) (* {{{ *)
open Consts
open Format
(* }}} *)
(* module shorthands *) (* {{{ *)
module AF = AccessFlag
module BC = ByteCode
module CF = ClassFile
module CP = ConstantPool
module IS = InputStream
module OS = OutputStream
module U = Utils

(* }}} *)
(* errors *) (* {{{ *)
type error =
  | Invalid_TABLESWITCH
  | Invalid_attribute
  | Invalid_code_length
  | Invalid_constant_value
  | Invalid_enclosing_method
  | Invalid_method_handle
  | Invalid_module
  | Invalid_name
  | Invalid_pool_element
  | Invalid_pool_entry
  | Invalid_primitive_array_type
  | Misplaced_attribute of (string * string)
  | SE_array_expected of string
  | SE_category1_expected of string
  | SE_category2_expected of string
  | SE_different_stack_sizes of (int * int)
  | SE_empty_stack
  | SE_invalid_local_contents of (int * string * string)
  | SE_invalid_local_index of (int * int)
  | SE_invalid_stack_top of (string * string)
  | SE_reference_expected of string
  | Too_many of string
  | Unsupported_instruction of string

exception Exception of error

let fail e = raise (Exception e)

let string_of_error = function
  | Invalid_TABLESWITCH -> "TABLESWITCH with empty range [low..high]"
  | Misplaced_attribute (a, e) -> "attribute " ^ a ^ " appears on " ^ e
  | SE_array_expected s -> "SE: found " ^ s ^ " where an array was expected"
  | SE_category1_expected s -> "SE: found " ^ s ^ " where a value of category 1 was expected"
  | SE_category2_expected s -> "SE: found " ^ s ^ " where a value of category 2 was expected"
  | SE_different_stack_sizes (s, s') -> "SE: saw a stack with size " ^ (string_of_int s) ^ " but expected one with size " ^ (string_of_int s')
  | SE_empty_stack -> "SE: pop from empty stack during symbolic execution"
  | SE_invalid_local_contents (i, s, s') -> "SE: index " ^ (string_of_int i) ^ " contains " ^ s' ^ " but " ^ s ^ " was expected"
  | SE_invalid_local_index (i, len) -> "SE: requesting index " ^ (string_of_int i) ^ " in a pool of size " ^ (string_of_int len)
  | SE_invalid_stack_top (s, s') -> "SE: top of stack is " ^ s' ^ " but " ^ s ^ " was expected"
  | SE_reference_expected s -> "SE: found " ^ s ^ " where a reference was expected"
  | Too_many s -> "number of " ^ s ^ " exceeds " ^ (string_of_int (U.max_u2 :> int))
  | Unsupported_instruction s -> "unsupported instruction: " ^ s
  | _ -> "undescribed error (todo)"

let checked_length s l =
  let res = List.length l in
  if res <= U.max_u2 then
    U.u2 res
  else
    fail (Too_many s)

let checked_length_u1 s l =
  let res = List.length l in
  if res <= U.max_u1 then
    U.u1 res
  else
    fail (Too_many s)

(* }}} *)
(* HighInstruction, SymbExe, HighAttribute, HighField and HighMethod *) (* {{{ *)
module HighInstruction = struct (* {{{ *)
  type label = int

  let fresh_label = let x = ref (-1) in fun () -> incr x; !x

  type iinc = { ii_var: int; ii_inc: int }
  type lookupswitch = { ls_def: label; ls_branches: (int * label) list }
  type tableswitch = { ts_def: label; ts_low: int; ts_high: int; ts_ofss: label list }

  type instruction =
    | AALOAD
    | AASTORE
    | ACONST_NULL
    | ALOAD of int
    | ANEWARRAY of [`Class_or_interface of Name.for_class | `Array_type of Descriptor.array_type]
    | ARETURN
    | ARRAYLENGTH
    | ASTORE of int
    | ATHROW
    | BALOAD
    | BASTORE
    | BIPUSH of int
    | CALOAD
    | CASTORE
    | CHECKCAST of [`Class_or_interface of Name.for_class | `Array_type of Descriptor.array_type]
    | D2F
    | D2I
    | D2L
    | DADD
    | DALOAD
    | DASTORE
    | DCMPG
    | DCMPL
    | DCONST_0
    | DCONST_1
    | DDIV
    | DLOAD of int
    | DMUL
    | DNEG
    | DREM
    | DRETURN
    | DSTORE of int
    | DSUB
    | DUP
    | DUP2
    | DUP2_X1
    | DUP2_X2
    | DUP_X1
    | DUP_X2
    | F2D
    | F2I
    | F2L
    | FADD
    | FALOAD
    | FASTORE
    | FCMPG
    | FCMPL
    | FCONST_0
    | FCONST_1
    | FCONST_2
    | FDIV
    | FLOAD of int
    | FMUL
    | FNEG
    | FREM
    | FRETURN
    | FSTORE of int
    | FSUB
    | GETFIELD of (Name.for_class * Name.for_field * Descriptor.for_field)
    | GETSTATIC of (Name.for_class * Name.for_field * Descriptor.for_field)
    | GOTO of label
    | I2B
    | I2C
    | I2D
    | I2F
    | I2L
    | I2S
    | IADD
    | IALOAD
    | IAND
    | IASTORE
    | ICONST_0
    | ICONST_1
    | ICONST_2
    | ICONST_3
    | ICONST_4
    | ICONST_5
    | ICONST_M1
    | IDIV
    | IF_ACMPEQ of label
    | IF_ACMPNE of label
    | IF_ICMPEQ of label
    | IF_ICMPGE of label
    | IF_ICMPGT of label
    | IF_ICMPLE of label
    | IF_ICMPLT of label
    | IF_ICMPNE of label
    | IFEQ of label
    | IFGE of label
    | IFGT of label
    | IFLE of label
    | IFLT of label
    | IFNE of label
    | IFNONNULL of label
    | IFNULL of label
    | IINC of iinc
    | ILOAD of int
    | IMUL
    | INEG
    | INSTANCEOF of [`Class_or_interface of Name.for_class | `Array_type of Descriptor.array_type]
  (*  | INVOKEDYNAMIC of (Bootstrap.method_specifier * Name.for_method * Descriptor.for_method) *)
    | INVOKEINTERFACE of (Name.for_class * Name.for_method * Descriptor.for_method) * U.u1
    | INVOKESPECIAL of (Name.for_class * Name.for_method * Descriptor.for_method)
    | INVOKESTATIC of (Name.for_class * Name.for_method * Descriptor.for_method)
    | INVOKEVIRTUAL of ([`Class_or_interface of Name.for_class | `Array_type of Descriptor.array_type] * Name.for_method * Descriptor.for_method)
    | IOR
    | IREM
    | IRETURN
    | ISHL
    | ISHR
    | ISTORE of int
    | ISUB
    | IUSHR
    | IXOR
    | JSR of label
    | L2D
    | L2F
    | L2I
    | LADD
    | LALOAD
    | LAND
    | LASTORE
    | LCMP
    | LCONST_0
    | LCONST_1
    | LDC of [ `Int of int32
	     | `Float of float
	     | `String of U.UTF8.t
	     | `Class_or_interface of Name.for_class
	     | `Array_type of Descriptor.array_type
	     | `Method_type of Descriptor.for_method
	     | `Method_handle of Bootstrap.method_handle
             | `Long of int64
             | `Double of float ]
    | LDIV
    | LLOAD of int
    | LMUL
    | LNEG
    | LOOKUPSWITCH of lookupswitch
    | LOR
    | LREM
    | LRETURN
    | LSHL
    | LSHR
    | LSTORE of int
    | LSUB
    | LUSHR
    | LXOR
    | MONITORENTER
    | MONITOREXIT
    | MULTIANEWARRAY of [`Class_or_interface of Name.for_class | `Array_type of Descriptor.array_type] * int
    | NEW of Name.for_class
    | NEWARRAY of Descriptor.java_type
    | NOP
    | POP
    | POP2
    | PUTFIELD of (Name.for_class * Name.for_field * Descriptor.for_field)
    | PUTSTATIC of (Name.for_class * Name.for_field * Descriptor.for_field)
    | RET of int
    | RETURN
    | SALOAD
    | SASTORE
    | SIPUSH of int
    | SWAP
    | TABLESWITCH of tableswitch

  type t = label * instruction

  module LabelHash = Hashtbl.Make (struct
    type t = label
    let equal = (=)
    let hash x = x
  end)

  (* TODO(rgrig): Why is [s1_to_int x] any better than [(x : U.s1 :> int)] ? *)
  let s1_to_int (s : U.s1) = (s :> int)
  let s2_to_int (s : U.s2) = (s :> int)
  let s4_to_int (s : U.s4) = ((Int32.to_int (s :> Int32.t)) :> int)

  let u1_to_int (u : U.u1) = (u :> int)
  let u2_to_int (u : U.u2) = (u :> int)

  (* TODO(rgrig): handle overflow *)
  let decode pool ofs_to_lbl ofs =
(*
    let abs_s_ofs_to_lbl (s : U.s2) = ofs_to_lbl (s :> int) in
    let abs_l_ofs_to_lbl (s : U.s4) = ofs_to_lbl (Int32.to_int (s :> Int32.t)) in
*)
    let rel_s_ofs_to_lbl (s : U.s2) = ofs_to_lbl (ofs + (s :> int)) in
    let rel_l_ofs_to_lbl (s : U.s4) = ofs_to_lbl (ofs + Int32.to_int (s :> Int32.t)) in
    let entry = CP.get_entry pool in
    let utf8 = CP.get_utf8_entry pool in
    let get_class_or_array i =
      let s = utf8 i in
      if U.UChar.equal opening_square_bracket (U.UTF8.get s 0) then
        let t = Descriptor.java_type_of_internal_utf8 s in
        `Array_type (Descriptor.filter_non_array Descriptor.Invalid_array_element_type t)
      else
        `Class_or_interface (Name.make_for_class_from_internal s) in
    let get_field_ref cls nat = match entry cls, entry nat with
      | CP.Class i1, CP.NameAndType (i2, i3) ->
          (Name.make_for_class_from_internal (utf8 i1),
           Name.make_for_field (utf8 i2),
           Descriptor.field_of_utf8 (utf8 i3))
      | _ -> fail Invalid_pool_entry in
    let get_method_ref cls nat = match entry cls, entry nat with
      | CP.Class i1, CP.NameAndType (i2, i3) ->
          (Name.make_for_class_from_internal (utf8 i1),
            Name.make_for_method (utf8 i2),
            Descriptor.method_of_utf8 (utf8 i3))
      | _ -> fail Invalid_pool_entry in
    let get_special_ref cls nat = match entry cls, entry nat with
      | CP.Class i1, CP.NameAndType (i2, i3)
        when U.UTF8.equal (utf8 i2) class_constructor ->
          (Name.make_for_class_from_internal (utf8 i1),
            fst (Descriptor.method_of_utf8 (utf8 i3)))
      | _ -> fail Invalid_pool_entry in
    let get_array_method_ref cls nat = match entry cls, entry nat with
      | CP.Class i1, CP.NameAndType (i2, i3) ->
          (get_class_or_array i1,
            Name.make_for_method (utf8 i2),
            Descriptor.method_of_utf8 (utf8 i3))
      | _ -> fail Invalid_pool_entry in
    let primitive_array_type_of_int = function
      | 4 -> `Boolean
      | 5 -> `Char
      | 6 -> `Float
      | 7 -> `Double
      | 8 -> `Byte
      | 9 -> `Short
      | 10 -> `Int
      | 11 -> `Long
      | _ -> fail Invalid_primitive_array_type in
    let get_method_handle kind idx =
      match kind, entry idx with
      | CP.REF_getField, CP.Fieldref (fc, nt) ->
        `getField (get_field_ref fc nt)
      | CP.REF_getStatic, CP.Fieldref (fc, nt) ->
        `getStatic (get_field_ref fc nt)
      | CP.REF_putField, CP.Fieldref (fc, nt) ->
        `putField (get_field_ref fc nt)
      | CP.REF_putStatic, CP.Fieldref (fc, nt) ->
        `putStatic (get_field_ref fc nt)
      | CP.REF_invokeVirtual, CP.Methodref (mc, mt) ->
        `invokeVirtual (get_method_ref mc mt)
      | CP.REF_invokeStatic, CP.Methodref (mc, mt) ->
        `invokeStatic (get_method_ref mc mt)
      | CP.REF_invokeSpecial, CP.Methodref (mc, mt) ->
        `invokeSpecial (get_method_ref mc mt)
      | CP.REF_newInvokeSpecial, CP.Methodref (mc, mt) ->
        `newInvokeSpecial (get_special_ref mc mt)
      | CP.REF_invokeInterface, CP.Methodref (mc, mt) ->
        `invokeInterface (get_method_ref mc mt)
      | _ -> fail Invalid_method_handle in
    function
      | BC.AALOAD -> AALOAD
      | BC.AASTORE -> AASTORE
      | BC.ACONST_NULL -> ACONST_NULL
      | BC.ALOAD p1 -> ALOAD (u1_to_int p1)
      | BC.ALOAD_0 -> ALOAD 0
      | BC.ALOAD_1 -> ALOAD 1
      | BC.ALOAD_2 -> ALOAD 2
      | BC.ALOAD_3 -> ALOAD 3
      | BC.ANEWARRAY p1 -> ANEWARRAY (match entry p1 with | CP.Class idx -> get_class_or_array idx | _ -> fail Invalid_pool_element)
      | BC.ARETURN -> ARETURN
      | BC.ARRAYLENGTH -> ARRAYLENGTH
      | BC.ASTORE p1 -> ASTORE (u1_to_int p1)
      | BC.ASTORE_0 -> ASTORE 0
      | BC.ASTORE_1 -> ASTORE 1
      | BC.ASTORE_2 -> ASTORE 2
      | BC.ASTORE_3 -> ASTORE 3
      | BC.ATHROW -> ATHROW
      | BC.BALOAD -> BALOAD
      | BC.BASTORE -> BASTORE
      | BC.BIPUSH p1 -> BIPUSH (s1_to_int p1)
      | BC.CALOAD -> CALOAD
      | BC.CASTORE -> CASTORE
      | BC.CHECKCAST p1 -> CHECKCAST (match entry p1 with | CP.Class idx -> get_class_or_array idx | _ -> fail Invalid_pool_element)
      | BC.D2F -> D2F
      | BC.D2I -> D2I
      | BC.D2L -> D2L
      | BC.DADD -> DADD
      | BC.DALOAD -> DALOAD
      | BC.DASTORE -> DASTORE
      | BC.DCMPG -> DCMPG
      | BC.DCMPL -> DCMPL
      | BC.DCONST_0 -> DCONST_0
      | BC.DCONST_1 -> DCONST_1
      | BC.DDIV -> DDIV
      | BC.DLOAD p1 -> DLOAD (u1_to_int p1)
      | BC.DLOAD_0 -> DLOAD 0
      | BC.DLOAD_1 -> DLOAD 1
      | BC.DLOAD_2 -> DLOAD 2
      | BC.DLOAD_3 -> DLOAD 3
      | BC.DMUL -> DMUL
      | BC.DNEG -> DNEG
      | BC.DREM -> DREM
      | BC.DRETURN -> DRETURN
      | BC.DSTORE p1 -> DSTORE (u1_to_int p1)
      | BC.DSTORE_0 -> DSTORE 0
      | BC.DSTORE_1 -> DSTORE 1
      | BC.DSTORE_2 -> DSTORE 2
      | BC.DSTORE_3 -> DSTORE 3
      | BC.DSUB -> DSUB
      | BC.DUP -> DUP
      | BC.DUP2 -> DUP2
      | BC.DUP2_X1 -> DUP2_X1
      | BC.DUP2_X2 -> DUP2_X2
      | BC.DUP_X1 -> DUP_X1
      | BC.DUP_X2 -> DUP_X2
      | BC.F2D -> F2D
      | BC.F2I -> F2I
      | BC.F2L -> F2L
      | BC.FADD -> FADD
      | BC.FALOAD -> FALOAD
      | BC.FASTORE -> FASTORE
      | BC.FCMPG -> FCMPG
      | BC.FCMPL -> FCMPL
      | BC.FCONST_0 -> FCONST_0
      | BC.FCONST_1 -> FCONST_1
      | BC.FCONST_2 -> FCONST_2
      | BC.FDIV -> FDIV
      | BC.FLOAD p1 -> FLOAD (u1_to_int p1)
      | BC.FLOAD_0 -> FLOAD 0
      | BC.FLOAD_1 -> FLOAD 1
      | BC.FLOAD_2 -> FLOAD 2
      | BC.FLOAD_3 -> FLOAD 3
      | BC.FMUL -> FMUL
      | BC.FNEG -> FNEG
      | BC.FREM -> FREM
      | BC.FRETURN -> FRETURN
      | BC.FSTORE p1 -> FSTORE (u1_to_int p1)
      | BC.FSTORE_0 -> FSTORE 0
      | BC.FSTORE_1 -> FSTORE 1
      | BC.FSTORE_2 -> FSTORE 2
      | BC.FSTORE_3 -> FSTORE 3
      | BC.FSUB -> FSUB
      | BC.GETFIELD p1 -> GETFIELD (match entry p1 with | CP.Fieldref (cls, nat) -> (get_field_ref cls nat) | _ -> fail Invalid_pool_element)
      | BC.GETSTATIC p1 -> GETSTATIC (match entry p1 with | CP.Fieldref (cls, nat) -> (get_field_ref cls nat) | _ -> fail Invalid_pool_element)
      | BC.GOTO p1 -> GOTO (rel_s_ofs_to_lbl p1)
      | BC.GOTO_W p1 -> GOTO (rel_l_ofs_to_lbl p1)
      | BC.I2B -> I2B
      | BC.I2C -> I2C
      | BC.I2D -> I2D
      | BC.I2F -> I2F
      | BC.I2L -> I2L
      | BC.I2S -> I2S
      | BC.IADD -> IADD
      | BC.IALOAD -> IALOAD
      | BC.IAND -> IAND
      | BC.IASTORE -> IASTORE
      | BC.ICONST_0 -> ICONST_0
      | BC.ICONST_1 -> ICONST_1
      | BC.ICONST_2 -> ICONST_2
      | BC.ICONST_3 -> ICONST_3
      | BC.ICONST_4 -> ICONST_4
      | BC.ICONST_5 -> ICONST_5
      | BC.ICONST_M1 -> ICONST_M1
      | BC.IDIV -> IDIV
      | BC.IF_ACMPEQ p1 -> IF_ACMPEQ (rel_s_ofs_to_lbl p1)
      | BC.IF_ACMPNE p1 -> IF_ACMPNE (rel_s_ofs_to_lbl p1)
      | BC.IF_ICMPEQ p1 -> IF_ICMPEQ (rel_s_ofs_to_lbl p1)
      | BC.IF_ICMPGE p1 -> IF_ICMPGE (rel_s_ofs_to_lbl p1)
      | BC.IF_ICMPGT p1 -> IF_ICMPGT (rel_s_ofs_to_lbl p1)
      | BC.IF_ICMPLE p1 -> IF_ICMPLE (rel_s_ofs_to_lbl p1)
      | BC.IF_ICMPLT p1 -> IF_ICMPLT (rel_s_ofs_to_lbl p1)
      | BC.IF_ICMPNE p1 -> IF_ICMPNE (rel_s_ofs_to_lbl p1)
      | BC.IFEQ p1 -> IFEQ (rel_s_ofs_to_lbl p1)
      | BC.IFGE p1 -> IFGE (rel_s_ofs_to_lbl p1)
      | BC.IFGT p1 -> IFGT (rel_s_ofs_to_lbl p1)
      | BC.IFLE p1 -> IFLE (rel_s_ofs_to_lbl p1)
      | BC.IFLT p1 -> IFLT (rel_s_ofs_to_lbl p1)
      | BC.IFNE p1 -> IFNE (rel_s_ofs_to_lbl p1)
      | BC.IFNONNULL p1 -> IFNONNULL (rel_s_ofs_to_lbl p1)
      | BC.IFNULL p1 -> IFNULL (rel_s_ofs_to_lbl p1)
      | BC.IINC (p1, p2) -> IINC { ii_var = u1_to_int p1; ii_inc = s1_to_int p2 }
      | BC.ILOAD p1 -> ILOAD (u1_to_int p1)
      | BC.ILOAD_0 -> ILOAD 0
      | BC.ILOAD_1 -> ILOAD 1
      | BC.ILOAD_2 -> ILOAD 2
      | BC.ILOAD_3 -> ILOAD 3
      | BC.IMUL -> IMUL
      | BC.INEG -> INEG
      | BC.INSTANCEOF p1 -> INSTANCEOF (match entry p1 with | CP.Class idx -> get_class_or_array idx | _ -> fail Invalid_pool_element)
      | BC.INVOKEDYNAMIC p1 -> fail (Unsupported_instruction "INVOKEDYNAMIC")
      | BC.INVOKEINTERFACE (p1, p2) -> INVOKEINTERFACE ((match entry p1 with | CP.InterfaceMethodref (cls, nat) -> (get_method_ref cls nat) | _ -> fail Invalid_pool_element), p2)
      | BC.INVOKESPECIAL p1 -> INVOKESPECIAL (match entry p1 with | CP.Methodref (cls, nat) -> (get_method_ref cls nat) | _ -> fail Invalid_pool_element)
      | BC.INVOKESTATIC p1 -> INVOKESTATIC (match entry p1 with | CP.Methodref (cls, nat) -> (get_method_ref cls nat) | _ -> fail Invalid_pool_element)
      | BC.INVOKEVIRTUAL p1 -> INVOKEVIRTUAL (match entry p1 with | CP.Methodref (cls, nat) -> (get_array_method_ref cls nat) | _ -> fail Invalid_pool_element)
      | BC.IOR -> IOR
      | BC.IREM -> IREM
      | BC.IRETURN -> IRETURN
      | BC.ISHL -> ISHL
      | BC.ISHR -> ISHR
      | BC.ISTORE p1 -> ISTORE (u1_to_int p1)
      | BC.ISTORE_0 -> ISTORE 0
      | BC.ISTORE_1 -> ISTORE 1
      | BC.ISTORE_2 -> ISTORE 2
      | BC.ISTORE_3 -> ISTORE 3
      | BC.ISUB -> ISUB
      | BC.IUSHR -> IUSHR
      | BC.IXOR -> IXOR
      | BC.JSR p1 -> JSR (rel_s_ofs_to_lbl p1)
      | BC.JSR_W p1 -> JSR (rel_l_ofs_to_lbl p1)
      | BC.L2D -> L2D
      | BC.L2F -> L2F
      | BC.L2I -> L2I
      | BC.LADD -> LADD
      | BC.LALOAD -> LALOAD
      | BC.LAND -> LAND
      | BC.LASTORE -> LASTORE
      | BC.LCMP -> LCMP
      | BC.LCONST_0 -> LCONST_0
      | BC.LCONST_1 -> LCONST_1
      | BC.LDC p1 -> LDC (match entry (U.u2_of_u1 p1) with | CP.Integer v -> `Int v | CP.Float v -> `Float (Int32.float_of_bits v) | CP.String idx -> `String (utf8 idx) | CP.Class idx -> get_class_or_array idx | CP.MethodType idx -> `Method_type (Descriptor.method_of_utf8 (utf8 idx)) | CP.MethodHandle (kind, idx) -> `Method_handle (get_method_handle kind idx) | _ -> fail Invalid_pool_element)
      | BC.LDC2_W p1 -> LDC (match entry p1 with | CP.Long (hi, lo) -> `Long (Int64.logor (Int64.shift_left (Int64.of_int32 hi) 32) (Int64.of_int32 lo)) | CP.Double (hi, lo) -> `Double (Int64.float_of_bits (Int64.logor (Int64.shift_left (Int64.of_int32 hi) 32) (Int64.of_int32 lo))) | _ -> fail Invalid_pool_element)
      | BC.LDC_W p1 -> LDC (match entry p1 with | CP.Integer v -> `Int v | CP.Float v -> `Float (Int32.float_of_bits v) | CP.String idx -> `String (utf8 idx) | CP.Class idx -> get_class_or_array idx | CP.MethodType idx -> `Method_type (Descriptor.method_of_utf8 (utf8 idx)) | CP.MethodHandle (kind, idx) -> `Method_handle (get_method_handle kind idx) | _ -> fail Invalid_pool_element)
      | BC.LDIV -> LDIV
      | BC.LLOAD p1 -> LLOAD (u1_to_int p1)
      | BC.LLOAD_0 -> LLOAD 0
      | BC.LLOAD_1 -> LLOAD 1
      | BC.LLOAD_2 -> LLOAD 2
      | BC.LLOAD_3 -> LLOAD 3
      | BC.LMUL -> LMUL
      | BC.LNEG -> LNEG
      | BC.LOOKUPSWITCH (p1, p2, p3) ->
        let keys, offsets = List.split p3 in
        let labels = List.map rel_l_ofs_to_lbl offsets in
        let items = List.map s4_to_int keys in
      (* bytecode parser should ensure this *)
        assert (s4_to_int p2 = List.length p3);
        LOOKUPSWITCH { ls_def = rel_l_ofs_to_lbl p1
                     ; ls_branches = List.combine items labels }
      | BC.LOR -> LOR
      | BC.LREM -> LREM
      | BC.LRETURN -> LRETURN
      | BC.LSHL -> LSHL
      | BC.LSHR -> LSHR
      | BC.LSTORE p1 -> LSTORE (u1_to_int p1)
      | BC.LSTORE_0 -> LSTORE 0
      | BC.LSTORE_1 -> LSTORE 1
      | BC.LSTORE_2 -> LSTORE 2
      | BC.LSTORE_3 -> LSTORE 3
      | BC.LSUB -> LSUB
      | BC.LUSHR -> LUSHR
      | BC.LXOR -> LXOR
      | BC.MONITORENTER -> MONITORENTER
      | BC.MONITOREXIT -> MONITOREXIT
      | BC.MULTIANEWARRAY (p1, p2) -> MULTIANEWARRAY ((match entry p1 with | CP.Class idx -> get_class_or_array idx | _ -> fail Invalid_pool_element), u1_to_int p2)
      | BC.NEW p1 -> NEW (match entry p1 with | CP.Class idx -> (Name.make_for_class_from_internal (utf8 idx)) | _ -> fail Invalid_pool_element)
      | BC.NEWARRAY p1 -> NEWARRAY (primitive_array_type_of_int (p1 :> int))
      | BC.NOP -> NOP
      | BC.POP -> POP
      | BC.POP2 -> POP2
      | BC.PUTFIELD p1 -> PUTFIELD (match entry p1 with | CP.Fieldref (cls, nat) -> (get_field_ref cls nat) | _ -> fail Invalid_pool_element)
      | BC.PUTSTATIC p1 -> PUTSTATIC (match entry p1 with | CP.Fieldref (cls, nat) -> (get_field_ref cls nat) | _ -> fail Invalid_pool_element)
      | BC.RET p1 -> RET (u1_to_int p1)
      | BC.RETURN -> RETURN
      | BC.SALOAD -> SALOAD
      | BC.SASTORE -> SASTORE
      | BC.SIPUSH p1 -> SIPUSH (s2_to_int p1)
      | BC.SWAP -> SWAP
      | BC.TABLESWITCH (p1, p2, p3, p4) ->
        TABLESWITCH {
          ts_def = rel_l_ofs_to_lbl p1;
          ts_low = s4_to_int p2;
          ts_high = s4_to_int p3;
          ts_ofss = List.map rel_l_ofs_to_lbl p4 }
      | BC.WIDE_ALOAD p1 -> ALOAD (u2_to_int p1)
      | BC.WIDE_ASTORE p1 -> ASTORE (u2_to_int p1)
      | BC.WIDE_DLOAD p1 -> DLOAD (u2_to_int p1)
      | BC.WIDE_DSTORE p1 -> DSTORE (u2_to_int p1)
      | BC.WIDE_FLOAD p1 -> FLOAD (u2_to_int p1)
      | BC.WIDE_FSTORE p1 -> FSTORE (u2_to_int p1)
      | BC.WIDE_IINC (p1, p2) -> IINC { ii_var = u2_to_int p1
                                            ; ii_inc = s2_to_int p2 }
      | BC.WIDE_ILOAD p1 -> ILOAD (u2_to_int p1)
      | BC.WIDE_ISTORE p1 -> ISTORE (u2_to_int p1)
      | BC.WIDE_LLOAD p1 -> LLOAD (u2_to_int p1)
      | BC.WIDE_LSTORE p1 -> LSTORE (u2_to_int p1)
      | BC.WIDE_RET p1 -> RET (u2_to_int p1)

  (* NOTE: The current implementation generates suboptimal bytecode, but it
  ensures that the chosen opcodes do not depend on [ool] or on [here]. We do
  intend to generate better bytecode, but that requires calling this encode
  (from [encode_attr_code] in a sort-of fixed-point computation. *)
  let encode (ool : label -> int) here pool instruction =
    let s4 x = U.s4 (Int32.of_int x) in
    let offset l = ool l - here in
    let s2_offset l = U.s2 (offset l) in
    let s4_offset l = s4 (offset l) in
    let int_of_primitive_array_type = function
      | `Boolean -> 4
      | `Char -> 5
      | `Float -> 6
      | `Double -> 7
      | `Byte -> 8
      | `Short -> 9
      | `Int -> 10
      | `Long -> 11
      | _ -> fail Invalid_primitive_array_type in
    let reference = function
      | `getField x -> CP.Reference_getField x
      | `getStatic x -> CP.Reference_getStatic x
      | `putField x -> CP.Reference_putField x
      | `putStatic x -> CP.Reference_putStatic x
      | `invokeVirtual x -> CP.Reference_invokeVirtual x
      | `invokeStatic x -> CP.Reference_invokeStatic x
      | `invokeSpecial x -> CP.Reference_invokeSpecial x
      | `newInvokeSpecial x -> CP.Reference_newInvokeSpecial x
      | `invokeInterface x -> CP.Reference_invokeInterface x in
    let index_of_constant c = ((match c with
      | `Int v -> CP.add_integer pool v
      | `Float v -> CP.add_float pool v
      | `String v -> CP.add_string pool v
      | `Class_or_interface u -> CP.add_class pool u
      | `Array_type t -> CP.add_array_class pool t
      | `Method_type v -> CP.add_method_type pool v
      | `Method_handle v -> CP.add_method_handle pool (reference v)
      | `Long v -> CP.add_long pool v
      | `Double v -> CP.add_double pool v) :> int) in
    let u2_of_constant c =
      U.u2 (index_of_constant c) in
    let size_of_constant = function
      | `Int _
      | `Float _
      | `String _
      | `Class_or_interface _
      | `Array_type _
      | `Method_type _
      | `Method_handle _
          -> 1
      | `Long _
      | `Double _
          -> 2 in
    let bc_INVOKEVIRTUAL p = BC.INVOKEVIRTUAL (match p with
      | `Class_or_interface c, n, t -> CP.add_method pool c n t
      | `Array_type a, n, t -> CP.add_array_method pool a n t) in
    let bc_LOOKUPSWITCH { ls_def; ls_branches } =
      let def = s4_offset ls_def in
      let cnt = s4 (List.length ls_branches) in
      let eb (v, l) = (s4 v, s4_offset l) in
      let jmp = List.map eb (List.sort compare ls_branches) in
      BC.LOOKUPSWITCH (def, cnt, jmp) in
    let bc_TABLESWITCH { ts_def; ts_low; ts_high; ts_ofss } =
      if ts_low > ts_high then fail Invalid_TABLESWITCH;
      let def = s4_offset ts_def in
      let low, high = s4 ts_low, s4 ts_high in
      let ofss = List.map s4_offset ts_ofss in
      BC.TABLESWITCH (def, low, high, ofss) in

    (* Helpers that pick between wide and narrow versions of instructions. *)
    let bc_LDC c =
      let j = index_of_constant c in
      if size_of_constant c = 2 then
        BC.LDC2_W (U.u2 j)
      else
        BC.LDC_W (U.u2 j) in
    let bc_ALOAD x = BC.WIDE_ALOAD (U.u2 x) in
    let bc_ASTORE x = BC.WIDE_ASTORE (U.u2 x) in
    let bc_DLOAD x = BC.WIDE_DLOAD (U.u2 x) in
    let bc_DSTORE x = BC.WIDE_DSTORE (U.u2 x) in
    let bc_FLOAD x = BC.WIDE_FLOAD (U.u2 x) in
    let bc_FSTORE x = BC.WIDE_FSTORE (U.u2 x) in
    let bc_ILOAD x = BC.WIDE_ILOAD (U.u2 x) in
    let bc_ISTORE x = BC.WIDE_ISTORE (U.u2 x) in
    let bc_LLOAD x = BC.WIDE_LLOAD (U.u2 x) in
    let bc_LSTORE x = BC.WIDE_LSTORE (U.u2 x) in
    let bc_RET x = BC.WIDE_RET (U.u2 x) in
    let bc_IINC { ii_var; ii_inc } = BC.WIDE_IINC (U.u2 ii_var, U.s2 ii_inc) in
    let bc_GOTO l = BC.GOTO_W (s4_offset l) in
    let bc_JSR l = BC.JSR_W (s4_offset l) in

    match instruction with
    | AALOAD -> BC.AALOAD
    | AASTORE -> BC.AASTORE
    | ACONST_NULL -> BC.ACONST_NULL
    | ALOAD p1 -> bc_ALOAD p1
    | ANEWARRAY p1 -> BC.ANEWARRAY (u2_of_constant p1)
    | ARETURN -> BC.ARETURN
    | ARRAYLENGTH -> BC.ARRAYLENGTH
    | ASTORE p1 -> bc_ASTORE p1
    | ATHROW -> BC.ATHROW
    | BALOAD -> BC.BALOAD
    | BASTORE -> BC.BASTORE
    | BIPUSH p1 -> BC.BIPUSH (U.s1 p1)
    | CALOAD -> BC.CALOAD
    | CASTORE -> BC.CASTORE
    | CHECKCAST p1 -> BC.CHECKCAST (u2_of_constant p1)
    | D2F -> BC.D2F
    | D2I -> BC.D2I
    | D2L -> BC.D2L
    | DADD -> BC.DADD
    | DALOAD -> BC.DALOAD
    | DASTORE -> BC.DASTORE
    | DCMPG -> BC.DCMPG
    | DCMPL -> BC.DCMPL
    | DCONST_0 -> BC.DCONST_0
    | DCONST_1 -> BC.DCONST_1
    | DDIV -> BC.DDIV
    | DLOAD p1 -> bc_DLOAD p1
    | DMUL -> BC.DMUL
    | DNEG -> BC.DNEG
    | DREM -> BC.DREM
    | DRETURN -> BC.DRETURN
    | DSTORE p1 -> bc_DSTORE p1
    | DSUB -> BC.DSUB
    | DUP -> BC.DUP
    | DUP2 -> BC.DUP2
    | DUP2_X1 -> BC.DUP2_X1
    | DUP2_X2 -> BC.DUP2_X2
    | DUP_X1 -> BC.DUP_X1
    | DUP_X2 -> BC.DUP_X2
    | F2D -> BC.F2D
    | F2I -> BC.F2I
    | F2L -> BC.F2L
    | FADD -> BC.FADD
    | FALOAD -> BC.FALOAD
    | FASTORE -> BC.FASTORE
    | FCMPG -> BC.FCMPG
    | FCMPL -> BC.FCMPL
    | FCONST_0 -> BC.FCONST_0
    | FCONST_1 -> BC.FCONST_1
    | FCONST_2 -> BC.FCONST_2
    | FDIV -> BC.FDIV
    | FLOAD p1 -> bc_FLOAD p1
    | FMUL -> BC.FMUL
    | FNEG -> BC.FNEG
    | FREM -> BC.FREM
    | FRETURN -> BC.FRETURN
    | FSTORE p1 -> bc_FSTORE p1
    | FSUB -> BC.FSUB
    | GETFIELD (c, n, t) -> BC.GETFIELD (CP.add_field pool c n t)
    | GETSTATIC (c, n, t) -> BC.GETSTATIC (CP.add_field pool c n t)
    | GOTO p1 -> bc_GOTO p1
    | I2B -> BC.I2B
    | I2C -> BC.I2C
    | I2D -> BC.I2D
    | I2F -> BC.I2F
    | I2L -> BC.I2L
    | I2S -> BC.I2S
    | IADD -> BC.IADD
    | IALOAD -> BC.IALOAD
    | IAND -> BC.IAND
    | IASTORE -> BC.IASTORE
    | ICONST_0 -> BC.ICONST_0
    | ICONST_1 -> BC.ICONST_1
    | ICONST_2 -> BC.ICONST_2
    | ICONST_3 -> BC.ICONST_3
    | ICONST_4 -> BC.ICONST_4
    | ICONST_5 -> BC.ICONST_5
    | ICONST_M1 -> BC.ICONST_M1
    | IDIV -> BC.IDIV
    | IF_ACMPEQ p1 -> BC.IF_ACMPEQ (s2_offset p1)
    | IF_ACMPNE p1 -> BC.IF_ACMPNE (s2_offset p1)
    | IF_ICMPEQ p1 -> BC.IF_ICMPEQ (s2_offset p1)
    | IF_ICMPGE p1 -> BC.IF_ICMPGE (s2_offset p1)
    | IF_ICMPGT p1 -> BC.IF_ICMPGT (s2_offset p1)
    | IF_ICMPLE p1 -> BC.IF_ICMPLE (s2_offset p1)
    | IF_ICMPLT p1 -> BC.IF_ICMPLT (s2_offset p1)
    | IF_ICMPNE p1 -> BC.IF_ICMPNE (s2_offset p1)
    | IFEQ p1 -> BC.IFEQ (s2_offset p1)
    | IFGE p1 -> BC.IFGE (s2_offset p1)
    | IFGT p1 -> BC.IFGT (s2_offset p1)
    | IFLE p1 -> BC.IFLE (s2_offset p1)
    | IFLT p1 -> BC.IFLT (s2_offset p1)
    | IFNE p1 -> BC.IFNE (s2_offset p1)
    | IFNONNULL p1 -> BC.IFNONNULL (s2_offset p1)
    | IFNULL p1 -> BC.IFNULL (s2_offset p1)
    | IINC x -> bc_IINC x
    | ILOAD p1 -> bc_ILOAD p1
    | IMUL -> BC.IMUL
    | INEG -> BC.INEG
    | INSTANCEOF p1 -> BC.INSTANCEOF (u2_of_constant p1)
    | INVOKEINTERFACE ((c, n, t), p2) -> BC.INVOKEINTERFACE (CP.add_interface_method pool c n t, p2)
    | INVOKESPECIAL (c, n, t) -> BC.INVOKESPECIAL (CP.add_method pool c n t)
    | INVOKESTATIC (c, n, t) -> BC.INVOKESTATIC (CP.add_method pool c n t)
    | INVOKEVIRTUAL p1 -> bc_INVOKEVIRTUAL p1
    | IOR -> BC.IOR
    | IREM -> BC.IREM
    | IRETURN -> BC.IRETURN
    | ISHL -> BC.ISHL
    | ISHR -> BC.ISHR
    | ISTORE p1 -> bc_ISTORE p1
    | ISUB -> BC.ISUB
    | IUSHR -> BC.IUSHR
    | IXOR -> BC.IXOR
    | JSR p1 -> bc_JSR p1
    | L2D -> BC.L2D
    | L2F -> BC.L2F
    | L2I -> BC.L2I
    | LADD -> BC.LADD
    | LALOAD -> BC.LALOAD
    | LAND -> BC.LAND
    | LASTORE -> BC.LASTORE
    | LCMP -> BC.LCMP
    | LCONST_0 -> BC.LCONST_0
    | LCONST_1 -> BC.LCONST_1
    | LDC p1 -> bc_LDC p1
    | LDIV -> BC.LDIV
    | LLOAD p1 -> bc_LLOAD p1
    | LMUL -> BC.LMUL
    | LNEG -> BC.LNEG
    | LOOKUPSWITCH x -> bc_LOOKUPSWITCH x
    | LOR -> BC.LOR
    | LREM -> BC.LREM
    | LRETURN -> BC.LRETURN
    | LSHL -> BC.LSHL
    | LSHR -> BC.LSHR
    | LSTORE p1 -> bc_LSTORE p1
    | LSUB -> BC.LSUB
    | LUSHR -> BC.LUSHR
    | LXOR -> BC.LXOR
    | MONITORENTER -> BC.MONITORENTER
    | MONITOREXIT -> BC.MONITOREXIT
    | MULTIANEWARRAY (c, d) -> BC.MULTIANEWARRAY (u2_of_constant c, U.u1 d)
    | NEW c -> BC.NEW (CP.add_class pool c)
    | NEWARRAY p1 -> BC.NEWARRAY (U.u1 (int_of_primitive_array_type p1))
    | NOP -> BC.NOP
    | POP -> BC.POP
    | POP2 -> BC.POP2
    | PUTFIELD (c, n, t) -> BC.PUTFIELD (CP.add_field pool c n t)
    | PUTSTATIC (c, n, t) -> BC.PUTSTATIC (CP.add_field pool c n t)
    | RET p1 -> bc_RET p1
    | RETURN -> BC.RETURN
    | SALOAD -> BC.SALOAD
    | SASTORE -> BC.SASTORE
    | SIPUSH p1 -> BC.SIPUSH (U.s2 p1)
    | SWAP -> BC.SWAP
    | TABLESWITCH x -> bc_TABLESWITCH x

  let version_bounds (_, inst) = match inst with
    | AALOAD -> Version.make_bounds "'AALOAD' instruction" Version.Java_1_0 None
    | AASTORE -> Version.make_bounds "'AASTORE' instruction" Version.Java_1_0 None
    | ACONST_NULL -> Version.make_bounds "'ACONST_NULL' instruction" Version.Java_1_0 None
    | ALOAD _ -> Version.make_bounds "'ALOAD' instruction" Version.Java_1_0 None
    | ANEWARRAY _ -> Version.make_bounds "'ANEWARRAY' instruction" Version.Java_1_0 None
    | ARETURN -> Version.make_bounds "'ARETURN' instruction" Version.Java_1_0 None
    | ARRAYLENGTH -> Version.make_bounds "'ARRAYLENGTH' instruction" Version.Java_1_0 None
    | ASTORE _ -> Version.make_bounds "'ASTORE' instruction" Version.Java_1_0 None
    | ATHROW -> Version.make_bounds "'ATHROW' instruction" Version.Java_1_0 None
    | BALOAD -> Version.make_bounds "'BALOAD' instruction" Version.Java_1_0 None
    | BASTORE -> Version.make_bounds "'BASTORE' instruction" Version.Java_1_0 None
    | BIPUSH _ -> Version.make_bounds "'BIPUSH' instruction" Version.Java_1_0 None
    | CALOAD -> Version.make_bounds "'CALOAD' instruction" Version.Java_1_0 None
    | CASTORE -> Version.make_bounds "'CASTORE' instruction" Version.Java_1_0 None
    | CHECKCAST _ -> Version.make_bounds "'CHECKCAST' instruction" Version.Java_1_0 None
    | D2F -> Version.make_bounds "'D2F' instruction" Version.Java_1_0 None
    | D2I -> Version.make_bounds "'D2I' instruction" Version.Java_1_0 None
    | D2L -> Version.make_bounds "'D2L' instruction" Version.Java_1_0 None
    | DADD -> Version.make_bounds "'DADD' instruction" Version.Java_1_0 None
    | DALOAD -> Version.make_bounds "'DALOAD' instruction" Version.Java_1_0 None
    | DASTORE -> Version.make_bounds "'DASTORE' instruction" Version.Java_1_0 None
    | DCMPG -> Version.make_bounds "'DCMPG' instruction" Version.Java_1_0 None
    | DCMPL -> Version.make_bounds "'DCMPL' instruction" Version.Java_1_0 None
    | DCONST_0 -> Version.make_bounds "'DCONST_0' instruction" Version.Java_1_0 None
    | DCONST_1 -> Version.make_bounds "'DCONST_1' instruction" Version.Java_1_0 None
    | DDIV -> Version.make_bounds "'DDIV' instruction" Version.Java_1_0 None
    | DLOAD _ -> Version.make_bounds "'DLOAD' instruction" Version.Java_1_0 None
    | DMUL -> Version.make_bounds "'DMUL' instruction" Version.Java_1_0 None
    | DNEG -> Version.make_bounds "'DNEG' instruction" Version.Java_1_0 None
    | DREM -> Version.make_bounds "'DREM' instruction" Version.Java_1_0 None
    | DRETURN -> Version.make_bounds "'DRETURN' instruction" Version.Java_1_0 None
    | DSTORE _ -> Version.make_bounds "'DSTORE' instruction" Version.Java_1_0 None
    | DSUB -> Version.make_bounds "'DSUB' instruction" Version.Java_1_0 None
    | DUP -> Version.make_bounds "'DUP' instruction" Version.Java_1_0 None
    | DUP2 -> Version.make_bounds "'DUP2' instruction" Version.Java_1_0 None
    | DUP2_X1 -> Version.make_bounds "'DUP2_X1' instruction" Version.Java_1_0 None
    | DUP2_X2 -> Version.make_bounds "'DUP2_X2' instruction" Version.Java_1_0 None
    | DUP_X1 -> Version.make_bounds "'DUP_X1' instruction" Version.Java_1_0 None
    | DUP_X2 -> Version.make_bounds "'DUP_X2' instruction" Version.Java_1_0 None
    | F2D -> Version.make_bounds "'F2D' instruction" Version.Java_1_0 None
    | F2I -> Version.make_bounds "'F2I' instruction" Version.Java_1_0 None
    | F2L -> Version.make_bounds "'F2L' instruction" Version.Java_1_0 None
    | FADD -> Version.make_bounds "'FADD' instruction" Version.Java_1_0 None
    | FALOAD -> Version.make_bounds "'FALOAD' instruction" Version.Java_1_0 None
    | FASTORE -> Version.make_bounds "'FASTORE' instruction" Version.Java_1_0 None
    | FCMPG -> Version.make_bounds "'FCMPG' instruction" Version.Java_1_0 None
    | FCMPL -> Version.make_bounds "'FCMPL' instruction" Version.Java_1_0 None
    | FCONST_0 -> Version.make_bounds "'FCONST_0' instruction" Version.Java_1_0 None
    | FCONST_1 -> Version.make_bounds "'FCONST_1' instruction" Version.Java_1_0 None
    | FCONST_2 -> Version.make_bounds "'FCONST_2' instruction" Version.Java_1_0 None
    | FDIV -> Version.make_bounds "'FDIV' instruction" Version.Java_1_0 None
    | FLOAD _ -> Version.make_bounds "'FLOAD' instruction" Version.Java_1_0 None
    | FMUL -> Version.make_bounds "'FMUL' instruction" Version.Java_1_0 None
    | FNEG -> Version.make_bounds "'FNEG' instruction" Version.Java_1_0 None
    | FREM -> Version.make_bounds "'FREM' instruction" Version.Java_1_0 None
    | FRETURN -> Version.make_bounds "'FRETURN' instruction" Version.Java_1_0 None
    | FSTORE _ -> Version.make_bounds "'FSTORE' instruction" Version.Java_1_0 None
    | FSUB -> Version.make_bounds "'FSUB' instruction" Version.Java_1_0 None
    | GETFIELD _ -> Version.make_bounds "'GETFIELD' instruction" Version.Java_1_0 None
    | GETSTATIC _ -> Version.make_bounds "'GETSTATIC' instruction" Version.Java_1_0 None
    | GOTO _ -> Version.make_bounds "'GOTO' instruction" Version.Java_1_0 None
    | I2B -> Version.make_bounds "'I2B' instruction" Version.Java_1_0 None
    | I2C -> Version.make_bounds "'I2C' instruction" Version.Java_1_0 None
    | I2D -> Version.make_bounds "'I2D' instruction" Version.Java_1_0 None
    | I2F -> Version.make_bounds "'I2F' instruction" Version.Java_1_0 None
    | I2L -> Version.make_bounds "'I2L' instruction" Version.Java_1_0 None
    | I2S -> Version.make_bounds "'I2S' instruction" Version.Java_1_0 None
    | IADD -> Version.make_bounds "'IADD' instruction" Version.Java_1_0 None
    | IALOAD -> Version.make_bounds "'IALOAD' instruction" Version.Java_1_0 None
    | IAND -> Version.make_bounds "'IAND' instruction" Version.Java_1_0 None
    | IASTORE -> Version.make_bounds "'IASTORE' instruction" Version.Java_1_0 None
    | ICONST_0 -> Version.make_bounds "'ICONST_0' instruction" Version.Java_1_0 None
    | ICONST_1 -> Version.make_bounds "'ICONST_1' instruction" Version.Java_1_0 None
    | ICONST_2 -> Version.make_bounds "'ICONST_2' instruction" Version.Java_1_0 None
    | ICONST_3 -> Version.make_bounds "'ICONST_3' instruction" Version.Java_1_0 None
    | ICONST_4 -> Version.make_bounds "'ICONST_4' instruction" Version.Java_1_0 None
    | ICONST_5 -> Version.make_bounds "'ICONST_5' instruction" Version.Java_1_0 None
    | ICONST_M1 -> Version.make_bounds "'ICONST_M1' instruction" Version.Java_1_0 None
    | IDIV -> Version.make_bounds "'IDIV' instruction" Version.Java_1_0 None
    | IF_ACMPEQ _ -> Version.make_bounds "'IF_ACMPEQ' instruction" Version.Java_1_0 None
    | IF_ACMPNE _ -> Version.make_bounds "'IF_ACMPNE' instruction" Version.Java_1_0 None
    | IF_ICMPEQ _ -> Version.make_bounds "'IF_ICMPEQ' instruction" Version.Java_1_0 None
    | IF_ICMPGE _ -> Version.make_bounds "'IF_ICMPGE' instruction" Version.Java_1_0 None
    | IF_ICMPGT _ -> Version.make_bounds "'IF_ICMPGT' instruction" Version.Java_1_0 None
    | IF_ICMPLE _ -> Version.make_bounds "'IF_ICMPLE' instruction" Version.Java_1_0 None
    | IF_ICMPLT _ -> Version.make_bounds "'IF_ICMPLT' instruction" Version.Java_1_0 None
    | IF_ICMPNE _ -> Version.make_bounds "'IF_ICMPNE' instruction" Version.Java_1_0 None
    | IFEQ _ -> Version.make_bounds "'IFEQ' instruction" Version.Java_1_0 None
    | IFGE _ -> Version.make_bounds "'IFGE' instruction" Version.Java_1_0 None
    | IFGT _ -> Version.make_bounds "'IFGT' instruction" Version.Java_1_0 None
    | IFLE _ -> Version.make_bounds "'IFLE' instruction" Version.Java_1_0 None
    | IFLT _ -> Version.make_bounds "'IFLT' instruction" Version.Java_1_0 None
    | IFNE _ -> Version.make_bounds "'IFNE' instruction" Version.Java_1_0 None
    | IFNONNULL _ -> Version.make_bounds "'IFNONNULL' instruction" Version.Java_1_0 None
    | IFNULL _ -> Version.make_bounds "'IFNULL' instruction" Version.Java_1_0 None
    | IINC _ -> Version.make_bounds "'IINC' instruction" Version.Java_1_0 None
    | ILOAD _ -> Version.make_bounds "'ILOAD' instruction" Version.Java_1_0 None
    | IMUL -> Version.make_bounds "'IMUL' instruction" Version.Java_1_0 None
    | INEG -> Version.make_bounds "'INEG' instruction" Version.Java_1_0 None
    | INSTANCEOF _ -> Version.make_bounds "'INSTANCEOF' instruction" Version.Java_1_0 None
    | INVOKEINTERFACE _ -> Version.make_bounds "'INVOKEINTERFACE' instruction" Version.Java_1_0 None
    | INVOKESPECIAL _ -> Version.make_bounds "'INVOKESPECIAL' instruction" Version.Java_1_0 None
    | INVOKESTATIC _ -> Version.make_bounds "'INVOKESTATIC' instruction" Version.Java_1_0 None
    | INVOKEVIRTUAL _ -> Version.make_bounds "'INVOKEVIRTUAL' instruction" Version.Java_1_0 None
    | IOR -> Version.make_bounds "'IOR' instruction" Version.Java_1_0 None
    | IREM -> Version.make_bounds "'IREM' instruction" Version.Java_1_0 None
    | IRETURN -> Version.make_bounds "'IRETURN' instruction" Version.Java_1_0 None
    | ISHL -> Version.make_bounds "'ISHL' instruction" Version.Java_1_0 None
    | ISHR -> Version.make_bounds "'ISHR' instruction" Version.Java_1_0 None
    | ISTORE _ -> Version.make_bounds "'ISTORE' instruction" Version.Java_1_0 None
    | ISUB -> Version.make_bounds "'ISUB' instruction" Version.Java_1_0 None
    | IUSHR -> Version.make_bounds "'IUSHR' instruction" Version.Java_1_0 None
    | IXOR -> Version.make_bounds "'IXOR' instruction" Version.Java_1_0 None
    | JSR _ -> Version.make_bounds "'JSR' instruction" Version.Java_1_0 (Some Version.Java_1_6)
    | L2D -> Version.make_bounds "'L2D' instruction" Version.Java_1_0 None
    | L2F -> Version.make_bounds "'L2F' instruction" Version.Java_1_0 None
    | L2I -> Version.make_bounds "'L2I' instruction" Version.Java_1_0 None
    | LADD -> Version.make_bounds "'LADD' instruction" Version.Java_1_0 None
    | LALOAD -> Version.make_bounds "'LALOAD' instruction" Version.Java_1_0 None
    | LAND -> Version.make_bounds "'LAND' instruction" Version.Java_1_0 None
    | LASTORE -> Version.make_bounds "'LASTORE' instruction" Version.Java_1_0 None
    | LCMP -> Version.make_bounds "'LCMP' instruction" Version.Java_1_0 None
    | LCONST_0 -> Version.make_bounds "'LCONST_0' instruction" Version.Java_1_0 None
    | LCONST_1 -> Version.make_bounds "'LCONST_1' instruction" Version.Java_1_0 None
    | LDC x -> Version.make_bounds "'LDC' instruction" (match x with `Class_or_interface _ | `Array_type _ -> Version.Java_1_5 | `Method_type _ -> Version.Java_1_7 | `Method_handle _ -> Version.Java_1_7 | _ -> Version.Java_1_0) None
    | LDIV -> Version.make_bounds "'LDIV' instruction" Version.Java_1_0 None
    | LLOAD _ -> Version.make_bounds "'LLOAD' instruction" Version.Java_1_0 None
    | LMUL -> Version.make_bounds "'LMUL' instruction" Version.Java_1_0 None
    | LNEG -> Version.make_bounds "'LNEG' instruction" Version.Java_1_0 None
    | LOOKUPSWITCH _ -> Version.make_bounds "'LOOKUPSWITCH' instruction" Version.Java_1_0 None
    | LOR -> Version.make_bounds "'LOR' instruction" Version.Java_1_0 None
    | LREM -> Version.make_bounds "'LREM' instruction" Version.Java_1_0 None
    | LRETURN -> Version.make_bounds "'LRETURN' instruction" Version.Java_1_0 None
    | LSHL -> Version.make_bounds "'LSHL' instruction" Version.Java_1_0 None
    | LSHR -> Version.make_bounds "'LSHR' instruction" Version.Java_1_0 None
    | LSTORE _ -> Version.make_bounds "'LSTORE' instruction" Version.Java_1_0 None
    | LSUB -> Version.make_bounds "'LSUB' instruction" Version.Java_1_0 None
    | LUSHR -> Version.make_bounds "'LUSHR' instruction" Version.Java_1_0 None
    | LXOR -> Version.make_bounds "'LXOR' instruction" Version.Java_1_0 None
    | MONITORENTER -> Version.make_bounds "'MONITORENTER' instruction" Version.Java_1_0 None
    | MONITOREXIT -> Version.make_bounds "'MONITOREXIT' instruction" Version.Java_1_0 None
    | MULTIANEWARRAY _ -> Version.make_bounds "'MULTIANEWARRAY' instruction" Version.Java_1_0 None
    | NEW _ -> Version.make_bounds "'NEW' instruction" Version.Java_1_0 None
    | NEWARRAY _ -> Version.make_bounds "'NEWARRAY' instruction" Version.Java_1_0 None
    | NOP -> Version.make_bounds "'NOP' instruction" Version.Java_1_0 None
    | POP -> Version.make_bounds "'POP' instruction" Version.Java_1_0 None
    | POP2 -> Version.make_bounds "'POP2' instruction" Version.Java_1_0 None
    | PUTFIELD _ -> Version.make_bounds "'PUTFIELD' instruction" Version.Java_1_0 None
    | PUTSTATIC _ -> Version.make_bounds "'PUTSTATIC' instruction" Version.Java_1_0 None
    | RET _ -> Version.make_bounds "'RET' instruction" Version.Java_1_0 (Some Version.Java_1_6)
    | RETURN -> Version.make_bounds "'RETURN' instruction" Version.Java_1_0 None
    | SALOAD -> Version.make_bounds "'SALOAD' instruction" Version.Java_1_0 None
    | SASTORE -> Version.make_bounds "'SASTORE' instruction" Version.Java_1_0 None
    | SIPUSH _ -> Version.make_bounds "'SIPUSH' instruction" Version.Java_1_0 None
    | SWAP -> Version.make_bounds "'SWAP' instruction" Version.Java_1_0 None
    | TABLESWITCH _ -> Version.make_bounds "'TABLESWITCH' instruction" Version.Java_1_0 None
end (* }}} *)
module HI = HighInstruction


module A = Attribute
module HighAttribute = struct (* {{{ *)
  open Consts

  (* high-level *)

  type constant_value =
    | Long_value of int64
    | Float_value of float
    | Double_value of float
    | Boolean_value of bool
    | Byte_value of int
    | Character_value of int
    | Short_value of int
    | Integer_value of int32
    | String_value of Utils.UTF8.t

  type inner_class_element = {
      inner_class : Name.for_class option;
      outer_class : Name.for_class option;
      inner_name : Utils.UTF8.t option;
      inner_flags : AccessFlag.for_inner_class list;
    }

  type enclosing_method_value = {
      innermost_class : Name.for_class;
      enclosing_method : (Name.for_method * Descriptor.for_method) option;
    }

  type code_attribute = [
    | `LineNumberTable of int HI.LabelHash.t
    | `Unknown of Utils.UTF8.t * string

    (* TODO: Treating these properly requires some symbolic execution. *)
    | `LocalVariableTable of unit (** types for local variables *)
    | `LocalVariableTypeTable of unit (** signatures for local variables *)
  ]

  type exception_table_element = {
      try_start : HI.label;
      try_end : HI.label;
      catch : HI.label;
      caught : Name.for_class option;
    }

  type code_value = {
      code : HI.t list;
      exception_table : exception_table_element list;
      attributes : code_attribute list;
    }

  type for_class =
    [ `InnerClasses of inner_class_element list
    | `EnclosingMethod of enclosing_method_value
    | `Synthetic (** auto-generated element *)
    | `ClassSignature of Signature.class_signature
    | `SourceFile of Utils.UTF8.t
    | `SourceDebugExtension of Utils.UTF8.t (** implementation specific *)
    | `Deprecated
    | `RuntimeVisibleAnnotations of Annotation.t list
    | `RuntimeInvisibleAnnotations of Annotation.t list
    | `RuntimeVisibleTypeAnnotations of Annotation.extended list
    | `RuntimeInvisibleTypeAnnotations of Annotation.extended list
    | `BootstrapMethods of Bootstrap.method_specifier list (** bootstrap for dynamic methods *)
    | `Module of Utils.UTF8.t * Utils.UTF8.t (** module name and version *)
    | `Unknown of Utils.UTF8.t * string ]

  type for_method =
    [ `Code of code_value
    | `Exceptions of Name.for_class list
    | `Synthetic (** auto-generated element *)
    | `MethodSignature of Signature.method_signature
    | `Deprecated
    | `RuntimeVisibleAnnotations of Annotation.t list
    | `RuntimeInvisibleAnnotations of Annotation.t list
    | `RuntimeVisibleParameterAnnotations of Annotation.t list list
    | `RuntimeInvisibleParameterAnnotations of Annotation.t list list
    | `RuntimeVisibleTypeAnnotations of Annotation.extended list
    | `RuntimeInvisibleTypeAnnotations of Annotation.extended list
    | `AnnotationDefault of Annotation.element_value
    | `Unknown of Utils.UTF8.t * string ]

  type for_field =
    [ `ConstantValue of constant_value
    | `Synthetic
    | `FieldSignature of Signature.field_type_signature
    | `Deprecated
    | `RuntimeVisibleAnnotations of Annotation.t list
    | `RuntimeInvisibleAnnotations of Annotation.t list
    | `RuntimeVisibleTypeAnnotations of Annotation.extended list
    | `RuntimeInvisibleTypeAnnotations of Annotation.extended list
    | `Unknown of Utils.UTF8.t * string ]

  type t = [ for_class | for_method | for_field | code_attribute ]

  let name_of_attribute (a : t) = U.UTF8.to_string (match a with
    | `AnnotationDefault _ -> attr_annotation_default
    | `BootstrapMethods _ -> attr_bootstrap_methods
    | `ClassSignature _ -> attr_signature
    | `Code _ -> attr_code
    | `ConstantValue _ -> attr_constant_value
    | `Deprecated -> attr_deprecated
    | `EnclosingMethod _ -> attr_enclosing_method
    | `Exceptions _ -> attr_exceptions
    | `FieldSignature _ -> attr_signature
    | `InnerClasses _ -> attr_inner_classes
    | `LineNumberTable _ -> attr_line_number_table
    | `LocalVariableTable _ -> attr_local_variable_table
    | `LocalVariableTypeTable _ -> attr_local_variable_type_table
    | `MethodSignature _ -> attr_signature
    | `Module _ -> attr_module
    | `RuntimeInvisibleAnnotations _ -> attr_runtime_invisible_annotations
    | `RuntimeInvisibleParameterAnnotations _ -> attr_runtime_invisible_parameter_annotations
    | `RuntimeInvisibleTypeAnnotations _ -> attr_runtime_invisible_type_annotations
    | `RuntimeVisibleAnnotations _ -> attr_runtime_visible_annotations
    | `RuntimeVisibleParameterAnnotations _ -> attr_runtime_visible_parameter_annotations
    | `RuntimeVisibleTypeAnnotations _ -> attr_runtime_visible_type_annotations
    | `SourceDebugExtension _ -> attr_source_debug_extension
    | `SourceFile _ -> attr_source_file
    | `Synthetic -> attr_synthetic
    | `Unknown _ -> attr_unknown)
end
(* }}} *)
module HA = HighAttribute

module M = Method
module HighMethod = struct (* {{{ *)
  type regular = {
      flags : AccessFlag.for_method list;
      name : Name.for_method;
      descriptor : Descriptor.for_method;
      attributes : HighAttribute.for_method list;
    }

  type constructor = {
      cstr_flags : AccessFlag.for_constructor list;
      cstr_descriptor : Descriptor.for_parameter list;
      cstr_attributes : HighAttribute.for_method list;
    }

  type class_initializer = {
      init_flags : AccessFlag.for_initializer list;
      init_attributes : HighAttribute.for_method list;
    }

  type t =
    | Regular of regular
    | Constructor of constructor
    | Initializer of class_initializer

  let to_string = function
    | Regular r -> U.UTF8.to_string (Name.utf8_for_method r.name)
    | Constructor _ -> "Constructor"
    | Initializer _ -> "Initializer"
end
(* }}} *)
module HM = HighMethod

module SymbExe = struct  (* {{{ *)
  (* symbolic types {{{ *)
  type verification_type_info =
    | Top_variable_info
    | Integer_variable_info
    | Float_variable_info
    | Long_variable_info
    | Double_variable_info
    | Null_variable_info
    | Uninitialized_this_variable_info
    | Object_variable_info of [`Class_or_interface of Name.for_class | `Array_type of Descriptor.array_type]
    | Uninitialized_variable_info of HI.label

  let equal_verification_type_info x y = match (x, y) with
    | (Object_variable_info (`Class_or_interface cn1)),
      (Object_variable_info (`Class_or_interface cn2)) -> Name.equal_for_class cn1 cn2
    | (Object_variable_info (`Array_type at1)),
      (Object_variable_info (`Array_type at2)) ->
	Descriptor.equal_java_type
          (at1 :> Descriptor.java_type)
          (at2 :> Descriptor.java_type)
    | (Object_variable_info _), (Object_variable_info _) -> false
    | (Uninitialized_variable_info uvi1),
      (Uninitialized_variable_info uvi2) -> uvi1 = uvi2
    | _ -> x = y

  let string_of_verification_type_info = function
    | Top_variable_info -> "top"
    | Integer_variable_info -> "int"
    | Float_variable_info -> "float"
    | Long_variable_info -> "long"
    | Double_variable_info -> "double"
    | Null_variable_info -> "null"
    | Uninitialized_this_variable_info -> "uninit this"
    | Object_variable_info (`Class_or_interface cn) ->
      U.UTF8.to_string_noerr (Name.external_utf8_for_class cn)
    | Object_variable_info (`Array_type ((`Array _) as a)) ->
      let res = Descriptor.external_utf8_of_java_type (a :> Descriptor.java_type) in
      (U.UTF8.to_string_noerr res)
    | Uninitialized_variable_info ofs ->
      Printf.sprintf "uninit %d" (ofs :> int)

  let verification_type_info_of_parameter_descriptor = function
    | `Boolean -> Integer_variable_info
    | `Byte -> Integer_variable_info
    | `Char -> Integer_variable_info
    | `Double -> Double_variable_info
    | `Float -> Float_variable_info
    | `Int -> Integer_variable_info
    | `Long -> Long_variable_info
    | `Short -> Integer_variable_info
    | `Class cn -> Object_variable_info (`Class_or_interface cn)
    | `Array e -> Object_variable_info (`Array_type (`Array e))

  let java_lang_String = Name.make_for_class_from_external (U.UTF8.of_string "java.lang.String")
  let java_lang_Class = Name.make_for_class_from_external (U.UTF8.of_string "java.lang.Class")
  let java_lang_invoke_MethodType = Name.make_for_class_from_external (U.UTF8.of_string "java.lang.invoke.MethodType")
  let java_lang_invoke_MethodHandle = Name.make_for_class_from_external (U.UTF8.of_string "java.lang.invoke.MethodHandle")
  let verification_type_info_of_constant_descriptor = function
    | `Int _ -> Integer_variable_info
    | `Float _ -> Float_variable_info
(* TODO(rgrig): Does `Class_or_interface need distinct parameters here? *)
    | `String _ -> Object_variable_info (`Class_or_interface java_lang_String)
    | `Class_or_interface _ -> Object_variable_info (`Class_or_interface java_lang_Class)
    | `Array_type _ -> Object_variable_info (`Class_or_interface java_lang_Class)
    | `Long _ -> Long_variable_info
    | `Double _ -> Double_variable_info
    | `Interface_method _ -> Object_variable_info (`Class_or_interface java_lang_invoke_MethodHandle)
    | `Method_type _ -> Object_variable_info (`Class_or_interface java_lang_invoke_MethodType)
    | `Method_handle _ -> Object_variable_info (`Class_or_interface java_lang_invoke_MethodHandle)

  let enclose (x : Descriptor.array_type) =
    `Array (x :> Descriptor.for_field)

  let verification_type_info_of_array_element = function
    | `Array_type at -> Object_variable_info (`Array_type (enclose at))
    | `Class_or_interface cn -> Object_variable_info (`Array_type (`Array (`Class cn)))

  let verification_type_info_of_array_primitive = function
    | `Boolean -> Object_variable_info (`Array_type (`Array `Boolean))
    | `Char -> Object_variable_info (`Array_type (`Array `Char))
    | `Float -> Object_variable_info (`Array_type (`Array `Float))
    | `Double -> Object_variable_info (`Array_type (`Array `Double))
    | `Byte -> Object_variable_info (`Array_type (`Array `Byte))
    | `Short -> Object_variable_info (`Array_type (`Array `Short))
    | `Int -> Object_variable_info (`Array_type (`Array `Int))
    | `Long -> Object_variable_info (`Array_type (`Array `Long))
    | _ -> fail Invalid_primitive_array_type
  (* }}} *)
  (* error reporting {{{ *)
  let report_invalid_stack_top (v, v') =
    SE_invalid_stack_top (string_of_verification_type_info v, string_of_verification_type_info v')

  let report_reference_expected x = SE_reference_expected (string_of_verification_type_info x)

  let report_array_expected x = SE_array_expected (string_of_verification_type_info x)

  let report_invalid_local_contents (i, v, v') =
    SE_invalid_local_contents (i, string_of_verification_type_info v, string_of_verification_type_info v')

  let report_category1_expected x = SE_category1_expected (string_of_verification_type_info x)
  let report_category2_expected x = SE_category2_expected (string_of_verification_type_info x)
  (* }}} *)
  (* symbolic stack {{{ *)
  type stack = verification_type_info list (* stack top is list head *)

  let empty () = []

  let push v s =
(* printf "@[push %s@." (string_of_verification_type_info v); *)
    v :: s

  let push_return_value x s = match x with
    | `Void -> s
    | #Descriptor.for_parameter as y ->
      push (verification_type_info_of_parameter_descriptor y) s

  let top = function
    | hd :: _ -> hd
    | [] -> fail SE_empty_stack

  let pop =
  function
    | _ :: tl -> (* printf "@[pop@."; *) tl
    | [] -> fail SE_empty_stack

  let pop_if v s =
    let v' = top s in
    let popable = match v with
      | Object_variable_info _ -> true
      | _ -> equal_verification_type_info v v' in
    if popable then
      pop s
    else
      fail (report_invalid_stack_top (v, v'))

  let is_category1 = function
    | Top_variable_info
    | Integer_variable_info
    | Float_variable_info
    | Null_variable_info
    | Uninitialized_this_variable_info
    | Object_variable_info _
    | Uninitialized_variable_info _ -> true
    | Long_variable_info
    | Double_variable_info -> false

  let pop_if_category1 = function
    | hd :: tl ->
      if is_category1 hd then 
(* (printf "@[pop C1@."; *)
	hd, tl
(* ) *)
      else fail (report_category1_expected hd)
    | [] -> fail SE_empty_stack

  let pop_if_category2 = function
    | hd :: tl ->
      if not (is_category1 hd) then
(* (printf "@[pop C2@."; *)
	hd, tl
(* ) *)
      else fail (report_category2_expected hd)
    | [] -> fail SE_empty_stack
  (* }}} *)
  (* symbolic pool {{{ *)
  type locals = verification_type_info array

  let load i l =
    let len = Array.length l in
    if i >= 0 && i < len then l.(i)
    else fail (SE_invalid_local_index (i, len))

  let check_load i l v =
    let v' = load i l in
    if not (equal_verification_type_info v v') then
      fail (report_invalid_local_contents (i, v, v'))

  let store i v l =
    let len = Array.length l in
    let sz = (succ i)
      + (match v with
	| Long_variable_info
	| Double_variable_info -> 1
	| _ -> 0) in
    let l =
      if sz > len then
        Array.init
          sz
          (fun i -> if i < len then l.(i) else Top_variable_info)
      else l in
    l.(i) <- v;
    (match v with
      | Long_variable_info
      | Double_variable_info -> l.(succ i) <- Top_variable_info
      | _ -> ());
    l
  (* }}} *)
  (* checks {{{ *)
  let check_reference x =
    match x with
      | Integer_variable_info
      | Float_variable_info
      | Long_variable_info
      | Double_variable_info
      | Top_variable_info -> fail (report_reference_expected x)
      | Null_variable_info
      | Uninitialized_this_variable_info
      | Object_variable_info _
      | Uninitialized_variable_info _ -> ()
  (* }}} *)
  (* symbolic execution {{{ *)
  type t = {
    locals : locals;
    stack : stack;
  }

  let make_empty () =
    { locals = [||]; stack = []; }

  let stack_size st =
    List.fold_left
      (fun acc x ->
	acc +
          (match x with
            | Double_variable_info
            | Long_variable_info -> 2
            | _ -> 1))
      0
      st.stack

  let locals_size st =
    Array.length st.locals

  type 'a acc = Unseen | Seen of 'a
  exception Found of int

  let fold_instructions f init matches unify i_list =
    let i_array = Array.of_list i_list in
    let s_array = Array.make (Array.length i_array) Unseen in
    let record n acc = match s_array.(n) with
      | Unseen -> s_array.(n) <- Seen acc; true
      | Seen acc' ->
	if matches acc acc' then false
	else (s_array.(n) <- Seen (unify acc acc'); true) in
    let next_n lbl =
      (* TODO(rlp) utility function? could have exception in utils as well... *)
      let check n (l, _) = if l = lbl then raise (Found n) else () in
      try Array.iteri check i_array; -1 with (Found n) -> n in
    let rec g (acc, n) =
      if n = Array.length i_array then [acc]
      else let l, i = i_array.(n) in match i with
	(* program ends *)
	| HI.ARETURN
	| HI.ATHROW
	| HI.DRETURN
	| HI.FRETURN
	| HI.IRETURN
	| HI.LRETURN
	| HI.RETURN -> [f acc (l, i)]
	(* jumps *)
	| HI.GOTO lbl
	| HI.IF_ACMPEQ lbl
	| HI.IF_ACMPNE lbl
	| HI.IF_ICMPEQ lbl
	| HI.IF_ICMPGE lbl
	| HI.IF_ICMPGT lbl
	| HI.IF_ICMPLE lbl
	| HI.IF_ICMPLT lbl
	| HI.IF_ICMPNE lbl
	| HI.IFEQ lbl
	| HI.IFGE lbl
	| HI.IFGT lbl
	| HI.IFLE lbl
	| HI.IFLT lbl
	| HI.IFNE lbl
	| HI.IFNONNULL lbl
	| HI.IFNULL lbl ->
	  if (record n acc) then
	  g (f acc (l, i), next_n lbl)
	  else [acc]
	(* switches *)
	| HI.LOOKUPSWITCH ls ->
	  if (record n acc) then
	  let targets = ls.HI.ls_def :: (List.map snd ls.HI.ls_branches) in
	  g_set (List.map (fun t -> f acc (l, i), t) targets)
	  else [acc]
	| HI.TABLESWITCH ts ->
	  if (record n acc) then
	  let targets = ts.HI.ts_def :: ts.HI.ts_ofss in
	  g_set (List.map (fun t -> f acc (l, i), t) targets)
	  else [acc]
	(* unsupported *)
	| HI.JSR _ -> fail (Unsupported_instruction "JSR")
	| HI.RET _ -> fail (Unsupported_instruction "RET")
	(* everything else *)
	| _ ->
	  if (record n acc) then
	  g (f acc (l, i), n + 1)
	  else [acc]
    and g_set acc = List.flatten (List.map g acc) in
    g_set [init, 0]

  (* was StackState.update *)
  let step st (lbl, i) =
    let locals = Array.copy st.locals in
    let stack = st.stack in
    match i with
      | HI.AALOAD ->
	let stack = pop_if Integer_variable_info stack in
	let topv = top stack in
	check_reference topv;
	let stack = pop stack in
	let stack =
          (match topv with
            | Null_variable_info -> push Null_variable_info stack
            | Object_variable_info (`Array_type (`Array t)) -> push (verification_type_info_of_parameter_descriptor t) stack
            | _ -> fail (report_array_expected topv)) in
	{ locals; stack }
      | HI.AASTORE ->
	let topv = top stack in
	check_reference topv;
	let stack = pop stack in
	let stack = pop_if Integer_variable_info stack in
	let topv = top stack in
	check_reference topv;
	let stack = pop stack in
	{ locals; stack }
      | HI.ACONST_NULL ->
	let stack = push Null_variable_info stack in
	{ locals; stack }
      | HI.ALOAD parameter ->
	let loc = load parameter locals in
	check_reference loc;
	let stack = push loc stack in
	{ locals; stack }
      | HI.ANEWARRAY parameter ->
	let stack = pop_if Integer_variable_info stack in
	let stack = push (verification_type_info_of_array_element parameter) stack in
	{ locals; stack }
      | HI.ARETURN ->
	let stack = pop stack in
	{ locals; stack }
      | HI.ARRAYLENGTH ->
	let topv = top stack in
	check_reference topv;
	let stack = pop stack in
	let stack = push Integer_variable_info stack in
	{ locals; stack }
      | HI.ASTORE parameter ->
	let loc = top stack in
	let stack = pop stack in
	check_reference loc;
	let locals = store parameter loc locals in
	{ locals; stack }
      | HI.ATHROW ->
	let exc = top stack in
	check_reference exc;
	let stack = empty () in
	let stack = push exc stack in
	{ locals; stack }
      | HI.BALOAD ->
	let stack = pop_if Integer_variable_info stack in
	let stack = pop stack in
	let stack = push Integer_variable_info stack in
	{ locals; stack }
      | HI.BASTORE ->
	let stack = pop_if Integer_variable_info stack in
	let stack = pop_if Integer_variable_info stack in
	let stack = pop stack in
	{ locals; stack }
      | HI.BIPUSH _ ->
	let stack = push Integer_variable_info stack in
	{ locals; stack }
      | HI.CALOAD ->
	let stack = pop_if Integer_variable_info stack in
	let stack = pop stack in
	let stack = push Integer_variable_info stack in
	{ locals; stack }
      | HI.CASTORE ->
	let stack = pop_if Integer_variable_info stack in
	let stack = pop_if Integer_variable_info stack in
	let stack = pop stack in
	{ locals; stack }
      | HI.CHECKCAST parameter ->
	let stack = pop stack in
	let stack = push (verification_type_info_of_parameter_descriptor (match parameter with `Array_type at -> (at :> Descriptor.for_parameter) | `Class_or_interface cn -> `Class cn)) stack in
	{ locals; stack }
      | HI.D2F ->
	let stack = pop_if Double_variable_info stack in
	let stack = push Float_variable_info stack in
	{ locals; stack }
      | HI.D2I ->
	let stack = pop_if Double_variable_info stack in
	let stack = push Integer_variable_info stack in
	{ locals; stack }
      | HI.D2L ->
	let stack = pop_if Double_variable_info stack in
	let stack = push Long_variable_info stack in
	{ locals; stack }
      | HI.DADD ->
	let stack = pop_if Double_variable_info stack in
	let stack = pop_if Double_variable_info stack in
	let stack = push Double_variable_info stack in
	{ locals; stack }
      | HI.DALOAD ->
	let stack = pop_if Integer_variable_info stack in
	let stack = pop stack in
	let stack = push Double_variable_info stack in
	{ locals; stack }
      | HI.DASTORE ->
	let stack = pop_if Double_variable_info stack in
	let stack = pop_if Integer_variable_info stack in
	let stack = pop stack in
	{ locals; stack }
      | HI.DCMPG ->
	let stack = pop_if Double_variable_info stack in
	let stack = pop_if Double_variable_info stack in
	let stack = push Integer_variable_info stack in
	{ locals; stack }
      | HI.DCMPL ->
	let stack = pop_if Double_variable_info stack in
	let stack = pop_if Double_variable_info stack in
	let stack = push Integer_variable_info stack in
	{ locals; stack }
      | HI.DCONST_0 ->
	let stack = push Double_variable_info stack in
	{ locals; stack }
      | HI.DCONST_1 ->
	let stack = push Double_variable_info stack in
	{ locals; stack }
      | HI.DDIV ->
	let stack = pop_if Double_variable_info stack in
	let stack = pop_if Double_variable_info stack in
	let stack = push Double_variable_info stack in
	{ locals; stack }
      | HI.DLOAD parameter ->
	check_load parameter locals Double_variable_info;
	let stack = push Double_variable_info stack in
	{ locals; stack }
      | HI.DMUL ->
	let stack = pop_if Double_variable_info stack in
	let stack = pop_if Double_variable_info stack in
	let stack = push Double_variable_info stack in
	{ locals; stack }
      | HI.DNEG ->
	let stack = pop_if Double_variable_info stack in
	let stack = push Double_variable_info stack in
	{ locals; stack }
      | HI.DREM ->
	let stack = pop_if Double_variable_info stack in
	let stack = pop_if Double_variable_info stack in
	let stack = push Double_variable_info stack in
	{ locals; stack }
      | HI.DRETURN ->
	let stack = pop_if Double_variable_info stack in
	{ locals; stack }
      | HI.DSTORE parameter ->
	let stack = pop_if Double_variable_info stack in
	let locals = store parameter Double_variable_info locals in
	{ locals; stack }
      | HI.DSUB ->
	let stack = pop_if Double_variable_info stack in
	let stack = pop_if Double_variable_info stack in
	let stack = push Double_variable_info stack in
	{ locals; stack }
      | HI.DUP ->
	let v, stack = pop_if_category1 stack in
	let stack = push v stack in
	let stack = push v stack in
	{ locals; stack }
      | HI.DUP2 ->
	let v1 = top stack in
	let stack = pop stack in
	let stack =
          if is_category1 v1 then
            let v2, stack = pop_if_category1 stack in
            let stack = push v2 stack in
            let stack = push v1 stack in
            let stack = push v2 stack in
            push v1 stack
          else
            push v1 (push v1 stack) in
	{ locals; stack }
      | HI.DUP2_X1 ->
	let v1 = top stack in
	let stack =
          if is_category1 v1 then
            let stack = pop stack in
            let v2, stack = pop_if_category1 stack in
            let v3, stack = pop_if_category1 stack in
            let stack = push v2 stack in
            let stack = push v1 stack in
            let stack = push v3 stack in
            let stack = push v2 stack in
            push v1 stack
          else
            let stack = pop stack in
            let v2, stack = pop_if_category1 stack in
            let stack = push v1 stack in
            let stack = push v2 stack in
            push v1 stack in
	{ locals; stack }
      | HI.DUP2_X2 ->
	let v1 = top stack in
	let stack =
          if is_category1 v1 then begin
            let stack = pop stack in
            let v2, stack = pop_if_category1 stack in
            let v3 = top stack in
            if is_category1 v3 then begin
              let stack = pop stack in
              let v4 = top stack in
              let stack = pop stack in
              let stack = push v2 stack in
              let stack = push v1 stack in
              let stack = push v4 stack in
              let stack = push v3 stack in
              let stack = push v2 stack in
              push v1 stack
            end else begin
              let stack = pop stack in
              let stack = push v2 stack in
              let stack = push v1 stack in
              let stack = push v3 stack in
              let stack = push v2 stack in
              push v1 stack
            end
          end else begin
            let stack = pop stack in
            let v2 = top stack in
            if is_category1 v2 then begin
              let stack = pop stack in
              let v3, stack = pop_if_category1 stack in
              let stack = push v1 stack in
              let stack = push v3 stack in
              let stack = push v2 stack in
              push v1 stack
            end else begin
              let stack = pop stack in
              let stack = push v1 stack in
              let stack = push v2 stack in
              push v1 stack
            end
          end in
	{ locals; stack }
      | HI.DUP_X1 ->
	let v1, stack = pop_if_category1 stack in
	let v2, stack = pop_if_category1 stack in
	let stack = push v1 stack in
	let stack = push v2 stack in
	let stack = push v1 stack in
	{ locals; stack }
      | HI.DUP_X2 ->
	let v1, stack = pop_if_category1 stack in
	let v2 = top stack in
	let stack =
          if is_category1 v2 then
            let v2, stack = pop_if_category1 stack in
            let v3, stack = pop_if_category1 stack in
            let stack = push v1 stack in
            let stack = push v3 stack in
            let stack = push v2 stack in
            push v1 stack
          else
            let v2, stack = pop_if_category2 stack in
            let stack = push v1 stack in
            let stack = push v2 stack in
            push v1 stack in
	{ locals; stack }
      | HI.F2D ->
	let stack = pop_if Float_variable_info stack in
	let stack = push Double_variable_info stack in
	{ locals; stack }
      | HI.F2I ->
	let stack = pop_if Float_variable_info stack in
	let stack = push Integer_variable_info stack in
	{ locals; stack }
      | HI.F2L ->
	let stack = pop_if Float_variable_info stack in
	let stack = push Long_variable_info stack in
	{ locals; stack }
      | HI.FADD ->
	let stack = pop_if Float_variable_info stack in
	let stack = pop_if Float_variable_info stack in
	let stack = push Float_variable_info stack in
	{ locals; stack }
      | HI.FALOAD ->
	let stack = pop_if Integer_variable_info stack in
	let stack = pop stack in
	let stack = push Float_variable_info stack in
	{ locals; stack }
      | HI.FASTORE ->
	let stack = pop_if Float_variable_info stack in
	let stack = pop_if Integer_variable_info stack in
	let stack = pop stack in
	{ locals; stack }
      | HI.FCMPG ->
	let stack = pop_if Float_variable_info stack in
	let stack = pop_if Float_variable_info stack in
	let stack = push Integer_variable_info stack in
	{ locals; stack }
      | HI.FCMPL ->
	let stack = pop_if Float_variable_info stack in
	let stack = pop_if Float_variable_info stack in
	let stack = push Integer_variable_info stack in
	{ locals; stack }
      | HI.FCONST_0 ->
	let stack = push Float_variable_info stack in
	{ locals; stack }
      | HI.FCONST_1 ->
	let stack = push Float_variable_info stack in
	{ locals; stack }
      | HI.FCONST_2 ->
	let stack = push Float_variable_info stack in
	{ locals; stack }
      | HI.FDIV ->
	let stack = pop_if Float_variable_info stack in
	let stack = pop_if Float_variable_info stack in
	let stack = push Float_variable_info stack in
	{ locals; stack }
      | HI.FLOAD parameter ->
	check_load parameter locals Float_variable_info;
	let stack = push Float_variable_info stack in
	{ locals; stack }
      | HI.FMUL ->
	let stack = pop_if Float_variable_info stack in
	let stack = pop_if Float_variable_info stack in
	let stack = push Float_variable_info stack in
	{ locals; stack }
      | HI.FNEG ->
	let stack = pop_if Float_variable_info stack in
	let stack = push Float_variable_info stack in
	{ locals; stack }
      | HI.FREM ->
	let stack = pop_if Float_variable_info stack in
	let stack = pop_if Float_variable_info stack in
	let stack = push Float_variable_info stack in
	{ locals; stack }
      | HI.FRETURN ->
	let stack = pop_if Float_variable_info stack in
	{ locals; stack }
      | HI.FSTORE parameter ->
	let stack = pop_if Float_variable_info stack in
	let locals = store parameter Float_variable_info locals in
	{ locals; stack }
      | HI.FSUB ->
	let stack = pop_if Float_variable_info stack in
	let stack = pop_if Float_variable_info stack in
	let stack = push Float_variable_info stack in
	{ locals; stack }
      | HI.GETFIELD (_, _, desc) ->
	let topv = top stack in
	check_reference topv;
	let stack = pop stack in
	let stack = push (verification_type_info_of_parameter_descriptor desc) stack in
	{ locals; stack }
      | HI.GETSTATIC (_, _, desc) ->
	let stack = push (verification_type_info_of_parameter_descriptor desc) stack in
	{ locals; stack }
      | HI.GOTO _ ->
	{ locals; stack }
      | HI.I2B ->
	let stack = pop_if Integer_variable_info stack in
	let stack = push Integer_variable_info stack in
	{ locals; stack }
      | HI.I2C ->
	let stack = pop_if Integer_variable_info stack in
	let stack = push Integer_variable_info stack in
	{ locals; stack }
      | HI.I2D ->
	let stack = pop_if Integer_variable_info stack in
	let stack = push Double_variable_info stack in
	{ locals; stack }
      | HI.I2F ->
	let stack = pop_if Integer_variable_info stack in
	let stack = push Float_variable_info stack in
	{ locals; stack }
      | HI.I2L ->
	let stack = pop_if Integer_variable_info stack in
	let stack = push Long_variable_info stack in
	{ locals; stack }
      | HI.I2S ->
	let stack = pop_if Integer_variable_info stack in
	let stack = push Integer_variable_info stack in
	{ locals; stack }
      | HI.IADD ->
	let stack = pop_if Integer_variable_info stack in
	let stack = pop_if Integer_variable_info stack in
	let stack = push Integer_variable_info stack in
	{ locals; stack }
      | HI.IALOAD ->
	let stack = pop_if Integer_variable_info stack in
	let stack = pop stack in
	let stack = push Integer_variable_info stack in
	{ locals; stack }
      | HI.IAND ->
	let stack = pop_if Integer_variable_info stack in
	let stack = pop_if Integer_variable_info stack in
	let stack = push Integer_variable_info stack in
	{ locals; stack }
      | HI.IASTORE ->
	let stack = pop_if Integer_variable_info stack in
	let stack = pop_if Integer_variable_info stack in
	let stack = pop stack in
	{ locals; stack }
      | HI.ICONST_0 ->
	let stack = push Integer_variable_info stack in
	{ locals; stack }
      | HI.ICONST_1 ->
	let stack = push Integer_variable_info stack in
	{ locals; stack }
      | HI.ICONST_2 ->
	let stack = push Integer_variable_info stack in
	{ locals; stack }
      | HI.ICONST_3 ->
	let stack = push Integer_variable_info stack in
	{ locals; stack }
      | HI.ICONST_4 ->
	let stack = push Integer_variable_info stack in
	{ locals; stack }
      | HI.ICONST_5 ->
	let stack = push Integer_variable_info stack in
	{ locals; stack }
      | HI.ICONST_M1 ->
	let stack = push Integer_variable_info stack in
	{ locals; stack }
      | HI.IDIV ->
	let stack = pop_if Integer_variable_info stack in
	let stack = pop_if Integer_variable_info stack in
	let stack = push Integer_variable_info stack in
	{ locals; stack }
      | HI.IF_ACMPEQ _ ->
	let stack = pop stack in
	let stack = pop stack in
	{ locals; stack }
      | HI.IF_ACMPNE _ ->
	let stack = pop stack in
	let stack = pop stack in
	{ locals; stack }
      | HI.IF_ICMPEQ _ ->
	let stack = pop_if Integer_variable_info stack in
	let stack = pop_if Integer_variable_info stack in
	{ locals; stack }
      | HI.IF_ICMPGE _ ->
	let stack = pop_if Integer_variable_info stack in
	let stack = pop_if Integer_variable_info stack in
	{ locals; stack }
      | HI.IF_ICMPGT _ ->
	let stack = pop_if Integer_variable_info stack in
	let stack = pop_if Integer_variable_info stack in
	{ locals; stack }
      | HI.IF_ICMPLE _ ->
	let stack = pop_if Integer_variable_info stack in
	let stack = pop_if Integer_variable_info stack in
	{ locals; stack }
      | HI.IF_ICMPLT _ ->
	let stack = pop_if Integer_variable_info stack in
	let stack = pop_if Integer_variable_info stack in
	{ locals; stack }
      | HI.IF_ICMPNE _ ->
	let stack = pop_if Integer_variable_info stack in
	let stack = pop_if Integer_variable_info stack in
	{ locals; stack }
      | HI.IFEQ _ ->
	let stack = pop_if Integer_variable_info stack in
	{ locals; stack }
      | HI.IFGE _ ->
	let stack = pop_if Integer_variable_info stack in
	{ locals; stack }
      | HI.IFGT _ ->
	let stack = pop_if Integer_variable_info stack in
	{ locals; stack }
      | HI.IFLE _ ->
	let stack = pop_if Integer_variable_info stack in
	{ locals; stack }
      | HI.IFLT _ ->
	let stack = pop_if Integer_variable_info stack in
	{ locals; stack }
      | HI.IFNE _ ->
	let stack = pop_if Integer_variable_info stack in
	{ locals; stack }
      | HI.IFNONNULL _ ->
	let stack = pop stack in
	{ locals; stack }
      | HI.IFNULL _ ->
	let stack = pop stack in
	{ locals; stack }
      | HI.IINC ii ->
	check_load ii.HI.ii_var locals Integer_variable_info;
	let locals = store ii.HI.ii_var Integer_variable_info locals in
	{ locals; stack }
      | HI.ILOAD parameter ->
	check_load parameter locals Integer_variable_info;
	let stack = push Integer_variable_info stack in
	{ locals; stack }
      | HI.IMUL ->
	let stack = pop_if Integer_variable_info stack in
	let stack = pop_if Integer_variable_info stack in
	let stack = push Integer_variable_info stack in
	{ locals; stack }
      | HI.INEG ->
	let stack = pop_if Integer_variable_info stack in
	let stack = push Integer_variable_info stack in
	{ locals; stack }
      | HI.INSTANCEOF _ ->
	let stack = pop stack in
	let stack = push Integer_variable_info stack in
	{ locals; stack }
  (*
    | HI.INVOKEDYNAMIC (_, _, (params, ret)) ->
    let infos = List.rev_map verification_type_info_of_parameter_descriptor params in
    let stack = List.fold_left (fun acc elem -> pop_if elem acc) stack infos in
    let topv = top stack in
    check_reference topv;
    let stack = pop stack in
    let stack = push_return_value ret stack in
    { locals; stack }
  *)
      | HI.INVOKEINTERFACE ((_, _, (params, ret)), _) ->
	let infos = List.rev_map verification_type_info_of_parameter_descriptor params in
	let stack = List.fold_left (fun acc elem -> pop_if elem acc) stack infos in
	let topv = top stack in
	check_reference topv;
	let stack = pop stack in
	let stack = push_return_value ret stack in
	{ locals; stack }
      | HI.INVOKESPECIAL (cn, mn, (params, ret)) ->
	let infos = List.rev_map verification_type_info_of_parameter_descriptor params in
	let stack = List.fold_left (fun acc elem -> pop_if elem acc) stack infos in
	let topv = top stack in
	check_reference topv;
	let stack = pop stack in
	let stack = push_return_value ret stack in
	let locals, stack =
	(* TODO(rlp) understand what happens here *)
          if U.UTF8.equal Consts.class_constructor (Name.utf8_for_method mn) then
            match topv with
              | Uninitialized_variable_info lbl ->
		let f = function
		  | Uninitialized_variable_info lbl' when lbl = lbl' ->
		    Object_variable_info (`Class_or_interface cn)
		  | x -> x in
		Array.map f locals, List.map f stack
              | Uninitialized_this_variable_info ->
		let f = function Uninitialized_this_variable_info -> Object_variable_info (`Class_or_interface cn) | x -> x in
		Array.map f locals, List.map f stack
              | _ -> locals, stack
          else
            locals, stack in
	{ locals; stack }
      | HI.INVOKESTATIC (_, _, (params, ret)) ->
	let infos = List.rev_map verification_type_info_of_parameter_descriptor params in
	let stack = List.fold_left (fun acc elem -> pop_if elem acc) stack infos in
	let stack = push_return_value ret stack in
	{ locals; stack }
      | HI.INVOKEVIRTUAL (_, _, (params, ret)) ->
	let infos = List.rev_map verification_type_info_of_parameter_descriptor params in
	let stack = List.fold_left (fun acc elem -> pop_if elem acc) stack infos in
	let topv = top stack in
	check_reference topv;
	let stack = pop stack in
	let stack = push_return_value ret stack in
	{ locals; stack }
      | HI.IOR ->
	let stack = pop_if Integer_variable_info stack in
	let stack = pop_if Integer_variable_info stack in
	let stack = push Integer_variable_info stack in
	{ locals; stack }
      | HI.IREM ->
	let stack = pop_if Integer_variable_info stack in
	let stack = pop_if Integer_variable_info stack in
	let stack = push Integer_variable_info stack in
	{ locals; stack }
      | HI.IRETURN ->
	let stack = pop_if Integer_variable_info stack in
	{ locals; stack }
      | HI.ISHL ->
	let stack = pop_if Integer_variable_info stack in
	let stack = pop_if Integer_variable_info stack in
	let stack = push Integer_variable_info stack in
	{ locals; stack }
      | HI.ISHR ->
	let stack = pop_if Integer_variable_info stack in
	let stack = pop_if Integer_variable_info stack in
	let stack = push Integer_variable_info stack in
	{ locals; stack }
      | HI.ISTORE parameter ->
	let stack = pop_if Integer_variable_info stack in
	let locals = store parameter Integer_variable_info locals in
	{ locals; stack }
      | HI.ISUB ->
	let stack = pop_if Integer_variable_info stack in
	let stack = pop_if Integer_variable_info stack in
	let stack = push Integer_variable_info stack in
	{ locals; stack }
      | HI.IUSHR ->
	let stack = pop_if Integer_variable_info stack in
	let stack = pop_if Integer_variable_info stack in
	let stack = push Integer_variable_info stack in
	{ locals; stack }
      | HI.IXOR ->
	let stack = pop_if Integer_variable_info stack in
	let stack = pop_if Integer_variable_info stack in
	let stack = push Integer_variable_info stack in
	{ locals; stack }
      | HI.JSR _ ->
	fail (Unsupported_instruction "JSR")
      | HI.L2D ->
	let stack = pop_if Long_variable_info stack in
	let stack = push Double_variable_info stack in
	{ locals; stack }
      | HI.L2F ->
	let stack = pop_if Long_variable_info stack in
	let stack = push Float_variable_info stack in
	{ locals; stack }
      | HI.L2I ->
	let stack = pop_if Long_variable_info stack in
	let stack = push Integer_variable_info stack in
	{ locals; stack }
      | HI.LADD ->
	let stack = pop_if Long_variable_info stack in
	let stack = pop_if Long_variable_info stack in
	let stack = push Long_variable_info stack in
	{ locals; stack }
      | HI.LALOAD ->
	let stack = pop_if Integer_variable_info stack in
	let stack = pop stack in
	let stack = push Long_variable_info stack in
	{ locals; stack }
      | HI.LAND ->
	let stack = pop_if Long_variable_info stack in
	let stack = pop_if Long_variable_info stack in
	let stack = push Long_variable_info stack in
	{ locals; stack }
      | HI.LASTORE ->
	let stack = pop_if Long_variable_info stack in
	let stack = pop_if Integer_variable_info stack in
	let stack = pop stack in
	{ locals; stack }
      | HI.LCMP ->
	let stack = pop_if Long_variable_info stack in
	let stack = pop_if Long_variable_info stack in
	let stack = push Integer_variable_info stack in
	{ locals; stack }
      | HI.LCONST_0 ->
	let stack = push Long_variable_info stack in
	{ locals; stack }
      | HI.LCONST_1 ->
	let stack = push Long_variable_info stack in
	{ locals; stack }
      | HI.LDC parameter ->
	let stack = push (verification_type_info_of_constant_descriptor parameter) stack in
	{ locals; stack }
      | HI.LDIV ->
	let stack = pop_if Long_variable_info stack in
	let stack = pop_if Long_variable_info stack in
	let stack = push Long_variable_info stack in
	{ locals; stack }
      | HI.LLOAD parameter ->
	check_load parameter locals Long_variable_info;
	let stack = push Long_variable_info stack in
	{ locals; stack }
      | HI.LMUL ->
	let stack = pop_if Long_variable_info stack in
	let stack = pop_if Long_variable_info stack in
	let stack = push Long_variable_info stack in
	{ locals; stack }
      | HI.LNEG ->
	let stack = pop_if Long_variable_info stack in
	let stack = push Long_variable_info stack in
	{ locals; stack }
      | HI.LOOKUPSWITCH _ ->
	let stack = pop_if Integer_variable_info stack in
	{ locals; stack }
      | HI.LOR ->
	let stack = pop_if Long_variable_info stack in
	let stack = pop_if Long_variable_info stack in
	let stack = push Long_variable_info stack in
	{ locals; stack }
      | HI.LREM ->
	let stack = pop_if Long_variable_info stack in
	let stack = pop_if Long_variable_info stack in
	let stack = push Long_variable_info stack in
	{ locals; stack }
      | HI.LRETURN ->
	let stack = pop_if Long_variable_info stack in
	{ locals; stack }
      | HI.LSHL ->
	let stack = pop_if Integer_variable_info stack in
	let stack = pop_if Long_variable_info stack in
	let stack = push Long_variable_info stack in
	{ locals; stack }
      | HI.LSHR ->
	let stack = pop_if Integer_variable_info stack in
	let stack = pop_if Long_variable_info stack in
	let stack = push Long_variable_info stack in
	{ locals; stack }
      | HI.LSTORE parameter ->
	let stack = pop_if Long_variable_info stack in
	let locals = store parameter Long_variable_info locals in
	{ locals; stack }
      | HI.LSUB ->
	let stack = pop_if Long_variable_info stack in
	let stack = pop_if Long_variable_info stack in
	let stack = push Long_variable_info stack in
	{ locals; stack }
      | HI.LUSHR ->
	let stack = pop_if Integer_variable_info stack in
	let stack = pop_if Long_variable_info stack in
	let stack = push Long_variable_info stack in
	{ locals; stack }
      | HI.LXOR ->
	let stack = pop_if Long_variable_info stack in
	let stack = pop_if Long_variable_info stack in
	let stack = push Long_variable_info stack in
	{ locals; stack }
      | HI.MONITORENTER ->
	let topv = top stack in
	check_reference topv;
	let stack = pop stack in
	{ locals; stack }
      | HI.MONITOREXIT ->
	let topv = top stack in
	check_reference topv;
	let stack = pop stack in
	{ locals; stack }
      | HI.MULTIANEWARRAY (at, dims) ->
	let s = ref stack in
	for i = 1 to (dims :> int) do
          s := pop_if Integer_variable_info !s;
	done;
	let stack = push (Object_variable_info at) !s in
	{ locals; stack }
      | HI.NEW _ ->
      (* TODO(rlp) understand why the argument to NEW is thrown away *)
	let stack = push (Uninitialized_variable_info lbl) stack in
	{ locals; stack }
      | HI.NEWARRAY parameter ->
	let stack = pop_if Integer_variable_info stack in
	let stack = push (verification_type_info_of_array_primitive parameter) stack in
	{ locals; stack }
      | HI.NOP ->
	{ locals; stack }
      | HI.POP ->
	let _, stack = pop_if_category1 stack in
	{ locals; stack }
      | HI.POP2 ->
	let v1 = top stack in
	let stack =
          if is_category1 v1 then
            snd (pop_if_category1 (snd (pop_if_category1 stack)))
          else
            pop stack in
	{ locals; stack }
      | HI.PUTFIELD (_, _, desc) ->
	let stack = pop_if (verification_type_info_of_parameter_descriptor desc) stack in
	let topv = top stack in
	check_reference topv;
	let stack = pop stack in
	{ locals; stack }
      | HI.PUTSTATIC (_, _, desc) ->
	let stack = pop_if (verification_type_info_of_parameter_descriptor desc) stack in
	{ locals; stack }
      | HI.RET _ ->
	fail (Unsupported_instruction "RET")
      | HI.RETURN ->
	{ locals; stack }
      | HI.SALOAD ->
	let stack = pop_if Integer_variable_info stack in
	let stack = pop stack in
	let stack = push Integer_variable_info stack in
	{ locals; stack }
      | HI.SASTORE ->
	let stack = pop_if Integer_variable_info stack in
	let stack = pop_if Integer_variable_info stack in
	let stack = pop stack in
	{ locals; stack }
      | HI.SIPUSH _ ->
	let stack = push Integer_variable_info stack in
	{ locals; stack }
      | HI.SWAP ->
	let v1, stack = pop_if_category1 stack in
	let v2, stack = pop_if_category1 stack in
	let stack = push v1 stack in
	let stack = push v2 stack in
	{ locals; stack }
      | HI.TABLESWITCH _ ->
	let stack = pop_if Integer_variable_info stack in
	{ locals; stack }
  (* }}} *)
  (* unification {{{ *)
  type 'a unifier = 'a -> 'a -> 'a

  let java_lang_Object_name = Name.make_for_class_from_external (U.UTF8.of_string "java.lang.Object")

  let java_lang_Object = `Class_or_interface java_lang_Object_name

  let make_array_unifier (f : Name.for_class unifier) (x : Descriptor.array_type) (y : Descriptor.array_type) =
    let rec ua (x : Descriptor.java_type) (y : Descriptor.java_type) = match x, y with
      | (`Array x'), (`Array y') -> `Array (ua (x' :> Descriptor.java_type) (y' :> Descriptor.java_type))
      | (`Array _), _ -> `Class java_lang_Object_name
      | _, (`Array _) -> `Class java_lang_Object_name
      | (`Class x'), (`Class y') -> `Class (f x' y')
      | `Boolean, `Boolean -> `Boolean
      | `Byte, `Byte -> `Byte
      | `Char, `Char -> `Char
      | `Double, `Double -> `Double
      | `Float, `Float -> `Float
      | `Int, `Int -> `Int
      | `Long, `Long -> `Long
      | `Short, `Short -> `Short
      | _ -> raise Not_found in
    try
      (match ua (x :> Descriptor.java_type) (y :> Descriptor.java_type) with
        | `Array x -> `Array_type (`Array x)
        | _ -> java_lang_Object)
    with Not_found -> java_lang_Object

  let make_unifier f x y =
    let array_unifier = make_array_unifier f in
    match x, y with
      | (`Array_type at1), (`Array_type at2) -> array_unifier at1 at2
      | (`Class_or_interface cn1), (`Class_or_interface cn2) -> `Class_or_interface (f cn1 cn2)
      | _ -> java_lang_Object

  let unify_to_java_lang_Object =
    let utjlo x y =
      if Name.equal_for_class x y then
        x
      else
        java_lang_Object_name in
    make_unifier utjlo

  let unify_to_closest_common_parent cl l =
    let rec parents cn =
      let hd, prn =
        try
          let c, p = List.find (fun (x, _) -> Name.equal_for_class cn x) l in
          (Name.internal_utf8_for_class c), p
        with Not_found ->
          let cd = ClassLoader.find_class cl (Name.external_utf8_for_class cn) in
          (Name.internal_utf8_for_class cd.ClassDefinition.name),
          cd.ClassDefinition.extends in
      let tl = match prn with
      | Some x -> parents x
      | None -> [] in
      hd :: tl in
    let rec common_parent l = function
    | hd :: tl -> if List.exists (U.UTF8.equal hd) l then hd else common_parent l tl
    | [] -> U.UTF8.of_string "java/lang/Object" in
    let utccp x y =
      let parents_x = parents x in
      let parents_y = parents y in
      Name.make_for_class_from_internal (common_parent parents_x parents_y) in
      make_unifier utccp

  let unify_to_parent_list l =
    let rec parents cn =
      let hd, prn =
        try
          let c, p = List.find (fun (x, _) -> Name.equal_for_class cn x) l in
          (Name.internal_utf8_for_class c), p
        with Not_found ->
          (Name.internal_utf8_for_class cn), None in
      let tl = match prn with
      | Some x -> parents x
      | None -> [] in
      hd :: tl in
    let rec common_parent l = function
    | hd :: tl -> if List.exists (U.UTF8.equal hd) l then hd else common_parent l tl
    | [] -> U.UTF8.of_string "java/lang/Object" in
    let utccp x y =
      let parents_x = parents x in
      let parents_y = parents y in
      Name.make_for_class_from_internal (common_parent parents_x parents_y) in
      make_unifier utccp

  let unify f st1 st2 =
    let unify_elements vti1 vti2 =
      match (vti1, vti2) with
      | Top_variable_info, _
      | _, Top_variable_info -> Top_variable_info
      | (Object_variable_info o1), (Object_variable_info o2) -> Object_variable_info (f o1 o2)
      | Null_variable_info, (Object_variable_info _) -> vti2
      | (Object_variable_info _), Null_variable_info -> vti1
      | _ -> if vti1 = vti2 then vti1 else Top_variable_info in
    let sz1 = List.length st1.stack in
    let sz2 = List.length st2.stack in
    if sz1 = sz2 then begin
      let len1 = Array.length st1.locals in
      let len2 = Array.length st2.locals in
      let len = max len1 len2 in
      let locals =
        Array.init
          len
          (fun i ->
            if (i < len1) && (i < len2) then
              unify_elements st1.locals.(i) st2.locals.(i)
            else
              Top_variable_info) in
      let stack = List.map2 unify_elements st1.stack st2.stack in
      { locals; stack }
    end else
      fail (SE_different_stack_sizes (sz1, sz2))
  (* }}} *)

  (* TODO(rlp): it appears he pads the stack for big values *)
  (* our symbolic execution should be size agnostic and not need that *)
  let of_list l =
    let l =
      List.map
	(function
          | Long_variable_info ->
            [Long_variable_info; Top_variable_info]
          | Double_variable_info ->
            [Double_variable_info; Top_variable_info]
          | x -> [x])
	l in
    let l = List.concat l in
    Array.of_list l
      
  let make_of_method =
    function
    | HM.Regular { HM.flags; descriptor; _ } ->
        let l = fst descriptor in
        let l = List.map verification_type_info_of_parameter_descriptor l in
        let l =
          if List.mem `Static flags then
            l
          else
            (Object_variable_info (`Class_or_interface java_lang_Class)) :: l in
        { locals = of_list l; stack = [] }
    | HM.Constructor { HM.cstr_descriptor = l ; _ } ->
        let l = List.map verification_type_info_of_parameter_descriptor l in
        let l = Uninitialized_this_variable_info :: l in
        { locals = of_list l; stack = [] }
    | HM.Initializer _ ->
        make_empty ()

  (* public *) (* {{{ *)
  let compute_max_stack_locals m is =
    let init = make_of_method m, 0, 0 in
    let stackmap = HI.LabelHash.create 131 in
    let matches (s, _, _) (s', _, _) = (stack_size s) = (stack_size s') in
    (* TODO(rlp) is this the correct unification? *)
    let unify_states = unify unify_to_java_lang_Object in
    let unify (s, ms, ml) (s', ms', ml') = (unify_states s s', max ms ms', max ml ml') in
    let f (s, ms, ml) (l, i) =
      let s' = step s (l, i) in
      HI.LabelHash.replace stackmap l s;
      (s', max ms (stack_size s), max ml (locals_size s)) in
    let maxes = fold_instructions f init matches unify is in
    let g (ms, ml) (_, s, l) = (max ms s, max ml l) in
    let max_stack, max_locals = List.fold_left g (0, 0) maxes in
    stackmap, max_stack, max_locals
    (* }}} *)
end (* }}} *)
module SE = SymbExe

module HighAttributeOps = struct (* {{{ *)
  (* helper functions *)

  let hash_of_list create add xs =
    let h = create 61 in
    List.iter (fun (k, v) -> add h k v) xs;
    h

  let read_annotations pool st =
    IS.read_elements
      st
      (fun st ->
        let a = Annotation.read_info st in
        Annotation.decode pool a)

  let read_extended_annotations pool st =
    InputStream.read_elements
      st
      (fun st ->
        let a = Annotation.read_extended_info st in
        Annotation.decode_extended pool a)

  let read_annotations_list pool st =
    let nb = IS.read_u1 st in
    let res = ref [] in
    for i = 1 to (nb :> int) do
      let local =
        IS.read_elements
          st
          (fun st ->
            let a = Annotation.read_info st in
            Annotation.decode pool a) in
      res := local :: !res
    done;
    List.rev !res

  let read_module_info pool st =
    let module_index = InputStream.read_u2 st in
    let name_index, version_index =
      match CP.get_entry pool module_index with
      | CP.ModuleId (n, v) -> n, v
      | _ -> fail Invalid_module in
    let name = CP.get_utf8_entry pool name_index in
    let version = CP.get_utf8_entry pool version_index in
    (name, version)

  let read_info st =
    let name = InputStream.read_u2 st in
    let len = InputStream.read_u4 st in
    if (len :> int64) > (Int64.of_int max_int) then
      raise (InputStream.Exception InputStream.Data_is_too_large)
    else
      let dat = InputStream.read_bytes st (Int64.to_int (len :> int64)) in
      { A.name_index = name;
	length = len;
	data = dat; }

  let check_code_attribute = function
    | #HA.code_attribute as g -> g
    | b -> fail (Misplaced_attribute (HA.name_of_attribute b, "code"))

  let option_of_u2 f (i : U.u2) =
    if (i :> int) = 0 then None else Some (f i)

  (* actual decoders for attributes *)

  type decoding_arguments =
    { da_element : A.enclosing_element
    ; da_pool : CP.t
    ; da_i : A.info }

  let decode_attr_constant_value _ r st =
        let const_index = InputStream.read_u2 st in
        match CP.get_entry r.da_pool const_index with
        | CP.Long (hi, lo) ->
            let v = Int64.logor (Int64.shift_left (Int64.of_int32 hi) 32) (Int64.of_int32 lo) in
            `ConstantValue (HA.Long_value v)
        | CP.Float v ->
            `ConstantValue (HA.Float_value (Int32.float_of_bits v))
        | CP.Double (hi, lo) ->
            let v = Int64.logor (Int64.shift_left (Int64.of_int32 hi) 32) (Int64.of_int32 lo) in
            `ConstantValue (HA.Double_value (Int64.float_of_bits v))
        | CP.Integer v ->
            `ConstantValue (HA.Integer_value v)
        | CP.String idx ->
            `ConstantValue (HA.String_value (CP.get_utf8_entry r.da_pool idx))
        | _ -> fail Invalid_constant_value

  let decode_attr_code decode r st =
    (* read these anyway to get into the stream *)
    let (*mx_stack*) _ = InputStream.read_u2 st in
    let (*mx_locals*) _ = InputStream.read_u2 st in
    let code_len' = InputStream.read_u4 st in
    let code_len =
      if (code_len' :> int64) < 65536L then
        Int64.to_int (code_len' :> int64)
      else
        fail Invalid_code_length in
    let code_content = InputStream.read_bytes st code_len in
    let code_stream = InputStream.make_of_string code_content in
    let instr_codes = BC.read code_stream 0 in
    let fold_size (l, ofs, lbl) inst =
      let s = BC.size_of ofs inst in
      assert (s > 0);
      (inst, ofs, lbl) :: l, ofs + s, lbl + 1 in
    let instr_codes_annot, _, _ = List.fold_left fold_size ([], 0, 0) instr_codes in
    let instr_codes_annot = List.rev instr_codes_annot in
    (* TODO: faster structure for this? *)
    let ofs_to_label ofs =
      let (_, _, lbl) = List.find (fun (_, o, _) -> o = ofs) instr_codes_annot in
      lbl in
    let decode_inst_code (inst, ofs, lbl) = lbl, HI.decode r.da_pool ofs_to_label ofs inst in
    let instrs = List.map decode_inst_code instr_codes_annot in
    let exceptions =
      InputStream.read_elements
        st
        (fun st ->
          let start_pc = InputStream.read_u2 st in
          let end_pc = InputStream.read_u2 st in
          let handler_pc = InputStream.read_u2 st in
          let catch_index = InputStream.read_u2 st in
          let catch_type =
            if (catch_index :> int) <> 0 then
              Some (CP.get_class_name r.da_pool catch_index)
            else
              None in
	  let u2_ofs_to_label ofs = ofs_to_label (ofs : Utils.u2 :> int) in
          { HA.try_start = u2_ofs_to_label start_pc;
            HA.try_end = u2_ofs_to_label end_pc;
            HA.catch = u2_ofs_to_label handler_pc;
            HA.caught = catch_type; }) in
    let attrs = IS.read_elements
        st
        (fun st -> decode { r with da_i = read_info st }) in
    let update_lnt = function
      | `LineNumberTable h ->
          let r = HI.LabelHash.create 13 in
          let f ofs ln =
            let label = ofs_to_label ofs in
            assert (not (HI.LabelHash.mem r label));
            HI.LabelHash.add r label ln in
          HI.LabelHash.iter f h;
          `LineNumberTable r
      | x -> x in
    let attrs = List.map check_code_attribute attrs in
    let attrs = List.map update_lnt attrs in
    `Code { HA.code = instrs;
            HA.exception_table = exceptions;
            HA.attributes = attrs }

  let decode_attr_exceptions _ r st : HA.t =
    let f st = CP.get_class_name r.da_pool (IS.read_u2 st) in
    `Exceptions (IS.read_elements st f)

  let decode_attr_inner_classes _ r st : HA.t =
    let one st =
      let inner_class = IS.read_u2 st in
      let outer_class = IS.read_u2 st in
      let inner_name = IS.read_u2 st in
      let inner_flags = IS.read_u2 st in
      let cn = CP.get_class_name r.da_pool in
      let utf8 = CP.get_utf8_entry r.da_pool in
      let inner_class = option_of_u2 cn inner_class in
      let outer_class = option_of_u2 cn outer_class in
      let inner_name = option_of_u2 utf8 inner_name in
      let inner_flags = AF.from_u2 false inner_flags in
      let inner_flags = AF.check_inner_class_flags inner_flags in
      { HA.inner_class; HA.outer_class; HA.inner_name; HA.inner_flags } in
    `InnerClasses (IS.read_elements st one)

  let decode_attr_enclosing_method _ r st : HA.t =
    let f i = match CP.get_entry r.da_pool i with
      | CP.NameAndType (name, desc) ->
          let utf8 = CP.get_utf8_entry r.da_pool in
          (Name.make_for_method (utf8 name),
            Descriptor.method_of_utf8 (utf8 desc))
      | _ -> fail Invalid_enclosing_method in
    let innermost_class = IS.read_u2 st in
    let enclosing_method = IS.read_u2 st in
    let innermost_class = CP.get_class_name r.da_pool innermost_class in
    let enclosing_method = option_of_u2 f enclosing_method in
    `EnclosingMethod { HA.innermost_class; HA.enclosing_method }

  let decode_attr_synthetic _ _ _ : HA.t =
    `Synthetic

  let decode_attr_signature _ r st : HA.t =
    let signature_index = InputStream.read_u2 st in
    let s = CP.get_utf8_entry r.da_pool signature_index in
    match r.da_element with
      | A.Class -> `ClassSignature (Signature.class_signature_of_utf8 s)
      | A.Method -> `MethodSignature (Signature.method_signature_of_utf8 s)
      | A.Field -> `FieldSignature (Signature.field_type_signature_of_utf8 s)
      | _ -> fail Invalid_attribute

  let decode_attr_source_file _ r st =
    let sourcefile_index = IS.read_u2 st in
    `SourceFile (CP.get_utf8_entry r.da_pool sourcefile_index)

  let decode_attr_source_debug_extension _ = failwith "todo:decode_attr_source_debug_extension"

  (* We provisionally build a table using program counters instead of labels,
  because we might have not yet seen the code. The decoding of methods must
  post-process to change program counters into labels. *)
  let decode_attr_line_number_table _ _ st =
    let h = IS.read_elements
      st
      (fun st ->
        let start_pc = IS.read_u2 st in
        let line_number = IS.read_u2 st in
        ((start_pc :> HI.label), (line_number :> int))) in
    let h = hash_of_list HI.LabelHash.create HI.LabelHash.replace h in
    `LineNumberTable h

  let decode_attr_local_variable_table _ _ _ =
    (* See TODO note on type code_attribute. *)
    `LocalVariableTable ()

  let decode_attr_local_variable_type_table _ _ _ =
    (* See TODO note on type code_attribute. *)
    `LocalVariableTypeTable ()

  let decode_attr_deprecated _ _ _ : HA.t = `Deprecated

  let decode_attr_runtime_visible_annotations _ r st : HA.t =
    `RuntimeVisibleAnnotations (read_annotations r.da_pool st)
  let decode_attr_runtime_invisible_annotations _ r st : HA.t =
    `RuntimeInvisibleAnnotations (read_annotations r.da_pool st)
  let decode_attr_runtime_visible_parameter_annotations _ r st : HA.t =
    `RuntimeVisibleParameterAnnotations (read_annotations_list r.da_pool st)
  let decode_attr_runtime_invisible_parameter_annotations _ r st : HA.t =
    `RuntimeInvisibleParameterAnnotations (read_annotations_list r.da_pool st)

  let decode_attr_runtime_visible_type_annotations _ = failwith "todo:decode_attr_runtime_visible_type_annotations"
  let decode_attr_runtime_invisible_type_annotations _ = failwith "todo:decode_attr_runtime_invisible_type_annotations"

  let decode_attr_annotation_default _ r st : HA.t =
    let eiv = Annotation.read_info_element_value st in
    `AnnotationDefault (Annotation.decode_element_value r.da_pool eiv)

  let decode_attr_bootstrap_methods _ = failwith "todo:decode_attr_bootstrap_methods"
  let decode_attr_module _ = failwith "todo:decode_attr_module"
  let decode_attr_module_requires _ = failwith "todo:decode_attr_module_requires"
  let decode_attr_module_permits _ = failwith "todo:decode_attr_module_permits"
  let decode_attr_module_provides _ = failwith "todo:decode_attr_module_provides"

  module UTF8Hashtbl = Hashtbl.Make (Utils.UTF8)

  let decoders :
      ((decoding_arguments -> HA.t) ->
        decoding_arguments -> InputStream.t -> HA.t)
      UTF8Hashtbl.t =
    let ds = [
      attr_annotation_default, decode_attr_annotation_default;
      attr_bootstrap_methods, decode_attr_bootstrap_methods;
      attr_code, decode_attr_code;
      attr_constant_value, decode_attr_constant_value;
      attr_deprecated, decode_attr_deprecated;
      attr_enclosing_method, decode_attr_enclosing_method;
      attr_exceptions, decode_attr_exceptions;
      attr_inner_classes, decode_attr_inner_classes;
      attr_line_number_table, decode_attr_line_number_table;
      attr_local_variable_table, decode_attr_local_variable_table;
      attr_local_variable_type_table, decode_attr_local_variable_type_table;
      attr_module, decode_attr_module;
      attr_module_permits, decode_attr_module_permits;
      attr_module_provides, decode_attr_module_provides;
      attr_module_requires, decode_attr_module_requires;
      attr_runtime_invisible_annotations, decode_attr_runtime_invisible_annotations;
      attr_runtime_invisible_parameter_annotations, decode_attr_runtime_invisible_parameter_annotations;
      attr_runtime_invisible_type_annotations, decode_attr_runtime_invisible_type_annotations;
      attr_runtime_visible_annotations, decode_attr_runtime_visible_annotations;
      attr_runtime_visible_parameter_annotations, decode_attr_runtime_visible_parameter_annotations;
      attr_runtime_visible_type_annotations, decode_attr_runtime_visible_type_annotations;
      attr_signature, decode_attr_signature;
      attr_source_debug_extension, decode_attr_source_debug_extension;
      attr_source_file, decode_attr_source_file;
      attr_synthetic, decode_attr_synthetic;

(*  This one is too low-level to be decoded. It needs to be reconstructed
    during encoding.
      attr_stack_map_table, decode_attr_stack_map_table; *)
    ] in
    hash_of_list UTF8Hashtbl.create UTF8Hashtbl.add ds

  (* knot tying and visible functions *)

  let rec decode r =
    let st = IS.make_of_string r.da_i.A.data in
    let attr_name =
      CP.get_utf8_entry r.da_pool r.da_i.A.name_index in
    try UTF8Hashtbl.find decoders attr_name decode r st
    with Not_found -> `Unknown (attr_name, r.da_i.A.data)

  let decode_class da_pool da_i =
    match decode { da_element = A.Class; da_pool; da_i } with
      | #HA.for_class as g -> g
      | b -> fail (Misplaced_attribute (HA.name_of_attribute b, "class"))

  let decode_field da_pool da_i =
    match decode { da_element = A.Field; da_pool; da_i } with
      | #HA.for_field as g -> g
      | b -> fail (Misplaced_attribute (HA.name_of_attribute b, "field"))

  let decode_method da_pool da_i =
    match decode { da_element = A.Method; da_pool; da_i } with
      | #HA.for_method as g -> g
      | b -> fail (Misplaced_attribute (HA.name_of_attribute b, "method"))

  let rec version_bounds : HA.t -> Version.bounds = function
    | `AnnotationDefault _ ->
        Version.make_bounds "'AnnotationDefault' attribute" Version.Java_1_5 None
    | `BootstrapMethods _ ->
        Version.make_bounds "'BootstrapMethods' attribute" Version.Java_1_7 None
    | `ClassSignature _ ->
        Version.make_bounds "'ClassSignature' attribute" Version.Java_1_5 None
    | `Code cv ->
        let instrs_bounds = List.map HI.version_bounds cv.HA.code in
        let attrs_bounds = List.map version_bounds (cv.HA.attributes :> HA.t list) in
        Version.intersect_list (instrs_bounds @ attrs_bounds)
    | `ConstantValue _ ->
        Version.make_bounds "'ConstantValue' attribute" Version.Java_1_0 None
    | `Deprecated ->
        Version.make_bounds "'Deprecated' attribute" Version.Java_1_1 None
    | `EnclosingMethod _ ->
        Version.make_bounds "'EnclosingMethod' attribute" Version.Java_1_5 None
    | `Exceptions _ ->
        Version.make_bounds "'Exceptions' attribute" Version.Java_1_0 None
    | `FieldSignature _ ->
        Version.make_bounds "'Signature' attribute" Version.Java_1_5 None
    | `InnerClasses _ ->
        Version.make_bounds "'InnerClasses' attribute" Version.Java_1_1 None
    | `LineNumberTable _ ->
        Version.make_bounds "'LineNumberTable' attribute" Version.Java_1_0 None
    | `LocalVariableTable _ ->
        Version.make_bounds "'LocalVariableTable' attribute" Version.Java_1_0 None
    | `LocalVariableTypeTable _ ->
        Version.make_bounds "'LocalVariableTypeTable' attribute" Version.Java_1_5 None
    | `MethodSignature _ ->
        Version.make_bounds "'MethodSignature' attribute" Version.Java_1_5 None
    | `Module _ ->
        Version.make_bounds "'Module' attribute" Version.Java_1_8 None
    | `RuntimeInvisibleAnnotations _ ->
        Version.make_bounds "'RuntimeInvisibleAnnotations' attribute" Version.Java_1_5 None
    | `RuntimeInvisibleParameterAnnotations _ ->
        Version.make_bounds "'RuntimeInvisibleParameterAnnotations' attribute" Version.Java_1_5 None
    | `RuntimeInvisibleTypeAnnotations _ ->
        Version.make_bounds "'RuntimeInvisibleTypeAnnotations' attribute" Version.Java_1_7 None
    | `RuntimeVisibleAnnotations _ ->
        Version.make_bounds "'RuntimeVisibleAnnotations' attribute" Version.Java_1_5 None
    | `RuntimeVisibleParameterAnnotations _ ->
        Version.make_bounds "'RuntimeVisibleParameterAnnotations' attribute" Version.Java_1_5 None
    | `RuntimeVisibleTypeAnnotations _ ->
        Version.make_bounds "'RuntimeVisibleTypeAnnotations' attribute" Version.Java_1_7 None
    | `SourceDebugExtension _ ->
        Version.make_bounds "'SourceDebugExtension' attribute" Version.Java_1_5 None
    | `SourceFile _ ->
        Version.make_bounds "'SourceFile' attribute" Version.Java_1_0 None
    | `Synthetic ->
        Version.make_bounds "'Synthetic' attribute" Version.Java_1_1 None
    | `Unknown _ ->
        Version.make_bounds "'Unknown' attribute" Version.Java_1_0 None

  type encoder = { en_pool : CP.extendable
		 ; en_buffer : Buffer.t
		 ; en_st : OS.t }

  let make_encoder pool n =
    let buffer = Buffer.create n in
    let st = OS.make_of_buffer buffer in
    { en_pool = pool; en_buffer = buffer; en_st = st }

  let enc_return enc n =
    let name_idx = CP.add_utf8 enc.en_pool n in
    let content = Buffer.contents enc.en_buffer in
    { A.name_index = name_idx;
      length = U.u4 (Int64.of_int (String.length content));
      data = content; }

  let write_info enc i =
    OS.write_u2 enc.en_st i.Attribute.name_index;
    OS.write_u4 enc.en_st i.Attribute.length;
    OS.write_bytes enc.en_st i.Attribute.data

  let write_annotations enc l =
    OS.write_elements
      (checked_length "annotations")
      enc.en_st
      (fun st a ->
        let a' = Annotation.encode enc.en_pool a in
        Annotation.write_info st a')
      l

  let write_annotations_list enc l =
    let len = checked_length_u1 "annotation lists" l in
    OS.write_u1 enc.en_st len;
    List.iter
      (fun l' ->
        OS.write_elements
          (checked_length "annotations")
          enc.en_st
          (fun st a ->
            let a' = Annotation.encode enc.en_pool a in
            Annotation.write_info st a')
          l')
      l

  let write_extended_annotations enc l =
    OS.write_elements
      (checked_length "extended annotations")
      enc.en_st
      (fun st a ->
        let a' = Annotation.encode_extended enc.en_pool a in
        Annotation.write_extended_info st a')
      l

  let encode_attr_annotation_default enc ev =
      let eiv = Annotation.encode_element_value enc.en_pool ev in
      Annotation.write_info_element_value enc.en_st eiv;
      enc_return enc attr_annotation_default

  let encode_attr_bootstrap_methods _ = failwith "todo   let encode_attr_bootstrap_methods _ = " (* not decoded yet *)
  let encode_attr_class_signature enc s =
      let idx = CP.add_utf8 enc.en_pool (Signature.utf8_of_class_signature s) in
      OS.write_u2 enc.en_st idx;
      enc_return enc attr_signature

  let i_list_to_labeled_bc_list m pool l =
    let fold (bcl, ofs) (lbl, i) =
      let bc = HI.encode m ofs pool i in
      ((lbl, bc)::bcl, ofs + (BC.size_of ofs bc)) in
    let bcl, _ = List.fold_left fold ([], 0) l in
    List.rev bcl

  let compute_ofs_map bcl =
    let m = HI.LabelHash.create 131 in
    let fold ofs (lbl, bc) =
      (* could check for clashes here *)
      HI.LabelHash.add m lbl ofs;
      ofs + (BC.size_of ofs bc) in
    ignore (List.fold_left fold 0 bcl);
    m

  let encode_instr_list pool l =
    let dummy_map _ = 0 in
    let rec fix_map m bcl =
      let m' = compute_ofs_map bcl in
      let same =
        let f k v same = same && m k = v in
        HI.LabelHash.fold f m' true in
      if same then (m, List.map snd bcl)
      else
        let m' = HI.LabelHash.find m' in
	let bcl' = i_list_to_labeled_bc_list m' pool l in
	fix_map m' bcl' in
    let bcl = i_list_to_labeled_bc_list dummy_map pool l in
    fix_map dummy_map bcl

  let rec encode_attr_code m enc encode c =
    let m = match m with
      | Some m -> m
      | None -> failwith "INTERNAL: encode_attr_code" in
    let label_to_ofs, code_content = encode_instr_list enc.en_pool c.HA.code in
    let code_enc = make_encoder enc.en_pool 16 in
    BC.write code_enc.en_st 0 code_content;
    OS.close code_enc.en_st;
    let actual_code = Buffer.contents code_enc.en_buffer in
    (* TODO: write the stackmap at some point *)
    let stackmap, max_stack, max_locals = SE.compute_max_stack_locals m c.HA.code in
    OS.write_u2 enc.en_st (U.u2 max_stack);
    OS.write_u2 enc.en_st (U.u2 max_locals);
    let code_length = String.length actual_code in
    if code_length > U.max_u2 then fail Invalid_code_length;
    OS.write_u4 enc.en_st (U.u4 (Int64.of_int code_length));
    OS.write_bytes enc.en_st actual_code;
    OS.write_elements
      (checked_length "Exceptions")
      enc.en_st
      (fun st elem ->
        let catch_idx = match elem.HA.caught with
        | Some exn_name -> CP.add_class enc.en_pool exn_name
        | None -> U.u2 0 in
        OS.write_u2 st (U.u2 (label_to_ofs elem.HA.try_start));
        OS.write_u2 st (U.u2 (label_to_ofs elem.HA.try_end));
        OS.write_u2 st (U.u2 (label_to_ofs elem.HA.catch));
        OS.write_u2 st catch_idx)
      c.HA.exception_table;
    let len' = checked_length "Attributes" c.HA.attributes in
    OS.write_u2 enc.en_st len';
    let sub_enc = make_encoder enc.en_pool 16 in
    List.iter
      (fun a ->
        let res = encode (Some m) sub_enc.en_pool (a :> HA.t) in
        write_info sub_enc res)
      c.HA.attributes;
    OS.close sub_enc.en_st;
    OS.write_bytes enc.en_st (Buffer.contents sub_enc.en_buffer);
    enc_return enc attr_code

  let encode_attr_constant_value enc = function
      | HA.Boolean_value b ->
          let idx = CP.add_integer enc.en_pool (if b then 1l else 0l) in
          OS.write_u2 enc.en_st idx;
          enc_return enc attr_constant_value
      | HA.Byte_value v | HA.Character_value v | HA.Short_value v ->
          let idx = CP.add_integer enc.en_pool (Int32.of_int v) in
          OS.write_u2 enc.en_st idx;
          enc_return enc attr_constant_value
      | HA.Double_value d ->
          let idx = CP.add_double enc.en_pool d in
          OS.write_u2 enc.en_st idx;
          enc_return enc attr_constant_value
      | HA.Float_value f ->
          let idx = CP.add_float enc.en_pool f in
          OS.write_u2 enc.en_st idx;
          enc_return enc attr_constant_value
      | HA.Integer_value i ->
          let idx = CP.add_integer enc.en_pool i in
          OS.write_u2 enc.en_st idx;
          enc_return enc attr_constant_value
      | HA.Long_value l ->
          let idx = CP.add_long enc.en_pool l in
          OS.write_u2 enc.en_st idx;
          enc_return enc attr_constant_value
      | HA.String_value s ->
          let idx = CP.add_string enc.en_pool s in
          OS.write_u2 enc.en_st idx;
          enc_return enc attr_constant_value

  let encode_attr_deprecated enc = enc_return enc attr_deprecated

  let encode_attr_enclosing_method enc { HA.innermost_class; HA.enclosing_method } =
      let class_idx = CP.add_class enc.en_pool innermost_class in
      let meth_idx = match enclosing_method with
      | Some (n, d) ->
          CP.add_name_and_type enc.en_pool
            (Name.utf8_for_method n)
            (Descriptor.utf8_of_method d)
      | None -> U.u2 0 in
      OS.write_u2 enc.en_st class_idx;
      OS.write_u2 enc.en_st meth_idx;
      enc_return enc attr_enclosing_method

  let encode_attr_exceptions enc l =
      OS.write_elements
        (checked_length "exceptions")
        enc.en_st
        (fun st s ->
          let idx = CP.add_class enc.en_pool s in
          OS.write_u2 st idx)
        l;
      enc_return enc attr_exceptions

  let encode_attr_field_signature enc s =
      let idx = CP.add_utf8 enc.en_pool (Signature.utf8_of_field_type_signature s) in
      OS.write_u2 enc.en_st idx;
      enc_return enc attr_signature

  let encode_attr_inner_classes enc l =
      OutputStream.write_elements
        (checked_length "inner classes")
        enc.en_st
        (fun st { HA.inner_class; HA.outer_class; HA.inner_name; HA.inner_flags } ->
          let inner_idx = match inner_class with
          | None -> U.u2 0
          | Some c -> CP.add_class enc.en_pool c in
          let outer_idx = match outer_class with
          | None -> U.u2 0
          | Some c -> CP.add_class enc.en_pool c in
          let name_idx = match inner_name with
          | None -> U.u2 0
          | Some c -> CP.add_utf8 enc.en_pool c in
          let fl = AccessFlag.list_to_u2 (inner_flags :> AccessFlag.t list) in
          OutputStream.write_u2 enc.en_st inner_idx;
          OutputStream.write_u2 enc.en_st outer_idx;
          OutputStream.write_u2 enc.en_st name_idx;
          OutputStream.write_u2 enc.en_st fl)
        l;
      enc_return enc attr_inner_classes

  let write_empty_list msg attr enc =
    OS.write_elements
      (checked_length msg)
      enc.en_st
      (fun _ _ -> ())
      [];
    enc_return enc attr

  (* TODO(rgrig): Implement. *)
  let encode_attr_line_number_table enc _ =
    write_empty_list "line numbers" attr_line_number_table enc

  let encode_attr_local_variable_table =
    write_empty_list "local variables" attr_local_variable_table

  let encode_attr_local_variable_type_table =
    write_empty_list "local variable types" attr_local_variable_type_table

  let encode_attr_method_signature enc s =
      let idx = CP.add_utf8 enc.en_pool (Signature.utf8_of_method_signature s) in
      OS.write_u2 enc.en_st idx;
      enc_return enc attr_signature

  let encode_attr_module _ = failwith "todo   let encode_attr_module _ = " (* not decoded yet *)
  let encode_attr_runtime_invisible_annotations enc l =
      write_annotations enc l;
      enc_return enc attr_runtime_invisible_annotations

  let encode_attr_runtime_invisible_parameter_annotations enc l =
      write_annotations_list enc l;
      enc_return enc attr_runtime_invisible_parameter_annotations

  let encode_attr_runtime_invisible_type_annotations enc l = (* not decoded yet *)
      write_extended_annotations enc l;
      enc_return enc attr_runtime_invisible_type_annotations

  let encode_attr_runtime_visible_annotations enc l =
      write_annotations enc l;
      enc_return enc attr_runtime_visible_type_annotations

  let encode_attr_runtime_visible_parameter_annotations enc l =
      write_annotations_list enc l;
      enc_return enc attr_runtime_visible_parameter_annotations

  let encode_attr_runtime_visible_type_annotations enc l = (* not decoded yet *)
      write_extended_annotations enc l;
      enc_return enc attr_runtime_invisible_type_annotations

  let encode_attr_source_debug_extension enc sde = (* not decoded yet *)
      let bytes = U.UTF8.bytes_of_modified (U.UTF8.to_modified sde) in
      Buffer.add_string enc.en_buffer bytes;
      enc_return enc attr_source_debug_extension

  let encode_attr_source_file enc sf =
      let idx = CP.add_utf8 enc.en_pool sf in
      OS.write_u2 enc.en_st idx;
      enc_return enc attr_source_file

  let encode_attr_synthetic enc = enc_return enc attr_synthetic
  let encode_attr_unknown enc (n, v) =
      Buffer.add_string enc.en_buffer v;
      enc_return enc n

  let rec encode m pool : HA.t -> A.info =
    let enc = make_encoder pool 64 in
  function
    | `AnnotationDefault ev -> encode_attr_annotation_default enc ev
    | `BootstrapMethods _ -> encode_attr_bootstrap_methods ()
    | `ClassSignature s -> encode_attr_class_signature enc s
    | `Code c -> encode_attr_code m enc encode c
    | `ConstantValue v -> encode_attr_constant_value enc v
    | `Deprecated -> encode_attr_deprecated enc
    | `EnclosingMethod em -> encode_attr_enclosing_method enc em
    | `Exceptions l -> encode_attr_exceptions enc l
    | `FieldSignature s -> encode_attr_field_signature enc s
    | `InnerClasses l -> encode_attr_inner_classes enc l
    | `LineNumberTable h -> encode_attr_line_number_table enc h
    | `LocalVariableTable _ -> encode_attr_local_variable_table enc
    | `LocalVariableTypeTable _ -> encode_attr_local_variable_type_table enc
    | `MethodSignature s -> encode_attr_method_signature enc s
    | `Module _ -> encode_attr_module ()
    | `RuntimeInvisibleAnnotations l -> encode_attr_runtime_invisible_annotations enc l
    | `RuntimeInvisibleParameterAnnotations l -> encode_attr_runtime_invisible_parameter_annotations enc l
    | `RuntimeInvisibleTypeAnnotations l -> encode_attr_runtime_invisible_type_annotations enc l
    | `RuntimeVisibleAnnotations l -> encode_attr_runtime_visible_annotations enc l
    | `RuntimeVisibleParameterAnnotations l -> encode_attr_runtime_visible_parameter_annotations enc l
    | `RuntimeVisibleTypeAnnotations l -> encode_attr_runtime_visible_type_annotations enc l
    | `SourceDebugExtension sde -> encode_attr_source_debug_extension enc sde
    | `SourceFile sf -> encode_attr_source_file enc sf
    | `Synthetic -> encode_attr_synthetic enc
    | `Unknown u -> encode_attr_unknown enc u

  let encode_class pool a = encode None pool (a : HA.for_class :> HA.t)
  let encode_field pool a = encode None pool (a : HA.for_field :> HA.t)
  let encode_method m pool a =
    (* printf "@[\nEncoding method %s@." (HM.to_string m); *)
    encode (Some m) pool (a : HA.for_method :> HA.t)
end
(* }}} *)
module HAO = HighAttributeOps

module HighMethodOps = struct (* {{{ *)
  let decode_initializer init_attributes flags _ =
    let init_flags = AccessFlag.check_initializer_flags flags in
    HM.Initializer { HM.init_flags; HM.init_attributes }

  let decode_constructor (cstr_descriptor,_) cstr_attributes flags _ =
    let cstr_flags = AccessFlag.check_constructor_flags flags in
    HM.Constructor { HM.cstr_flags; HM.cstr_descriptor; HM.cstr_attributes }

  let decode_regular i name descriptor attributes flags _ =
    let flags = AccessFlag.check_method_flags i flags in
    HM.Regular { HM.flags; HM.name; HM.descriptor; HM.attributes}

  let decode is_interface pool m =
    let utf8 = CP.get_utf8_entry pool in (* (local) short name *)
    let utf8_name = utf8 m.M.name_index in
    let name = Name.make_for_method utf8_name in
    let descriptor =
      Descriptor.method_of_utf8 (utf8 m.M.descriptor_index) in
    let attributes =
      U.map_array_to_list (HAO.decode_method pool) m.M.attributes_array in
    let flags = AccessFlag.from_u2 true m.M.access_flags in
    U.switch U.UTF8.equal
      [ class_initializer, decode_initializer attributes flags
      ; class_constructor, decode_constructor descriptor attributes flags ]
      (decode_regular is_interface name descriptor attributes flags)
      utf8_name

  let encode pool m =
    let flags, name, desc, attrs = match m with
      | HM.Regular r ->
	r.HM.flags,
	r.HM.name,
	r.HM.descriptor,
	r.HM.attributes
      | HM.Constructor c ->
	(c.HM.cstr_flags :> AF.for_method list),
	(Name.make_for_method class_constructor),
	(c.HM.cstr_descriptor, `Void),
	c.HM.cstr_attributes
      | HM.Initializer i ->
	(i.HM.init_flags :> AF.for_method list),
	(Name.make_for_method class_initializer),
	([], `Void),
	i.HM.init_attributes in
    let acc_flags = AF.list_to_u2 (flags :> AF.t list) in
    let name_idx = CP.add_utf8 pool (Name.utf8_for_method name) in
    let desc_utf8 = Descriptor.utf8_of_method desc in
    let desc_idx = CP.add_utf8 pool desc_utf8 in
    { M.access_flags = acc_flags;
      name_index = name_idx;
      descriptor_index = desc_idx;
      attributes_count = U.u2 (List.length attrs);
      attributes_array = U.map_list_to_array (HAO.encode_method m pool) (attrs :> HA.for_method list); }
end (* }}} *)
module HMO = HighMethodOps

(* }}} *)
module F = Field
module HighField = struct (* {{{ *)
  type t = {
      flags : AF.for_field list;
      name : Name.for_field;
      descriptor : Descriptor.for_field;
      attributes : HA.for_field list;
    }

  let decode is_interface pool i =
    let flags = AF.from_u2 false i.F.access_flags in
    let flags = AF.check_field_flags is_interface flags in
    let name = CP.get_utf8_entry pool i.F.name_index in
    if not (Name.is_valid_unqualified name) then fail Invalid_name;
    let name = Name.make_for_field name in
    let descriptor = CP.get_utf8_entry pool i.F.descriptor_index in
    let descriptor = Descriptor.field_of_utf8 descriptor in
    let attributes =
      U.map_array_to_list (HAO.decode_field pool) i.F.attributes_array in
    { flags; name; descriptor; attributes }

  let encode pool f =
    let access_flags = AF.list_to_u2 (f.flags :> AccessFlag.t list) in
    let name_index = CP.add_utf8 pool (Name.utf8_for_field f.name) in
    let desc_utf8 = Descriptor.utf8_of_field f.descriptor in
    let descriptor_index = CP.add_utf8 pool desc_utf8 in
    let attributes_count = U.u2 (List.length f.attributes) in
    let attributes_array =
      U.map_list_to_array (HAO.encode None pool) (f.attributes :> HA.t list) in
    { F.access_flags; name_index; descriptor_index; attributes_count
    ; attributes_array }

end (* }}} *)
module HF = HighField

(* rest/most of HighClass *) (* {{{ *)
type t = {
    access_flags : AccessFlag.for_class list;
    name : Name.for_class;
    extends : Name.for_class option;
    implements : Name.for_class list;
    fields : HF.t list;
    methods : HM.t list;
    attributes : HA.for_class list;
  }

let check_version_high ?(version = Version.default) c =
  let check_flag x = Version.check (AF.version_bounds x) version in
  let check_attribute x = Version.check (HAO.version_bounds x) version in
  let check_field x =
    List.iter check_flag (x.HF.flags :> AF.t list);
    List.iter check_attribute (x.HF.attributes :> HA.t list) in
  let check_method =
    let cfa f a =
      List.iter check_flag (f :> AF.t list);
      List.iter check_attribute (a :> HA.t list) in
    function
      | HM.Regular { HM.flags = f; attributes = a; _ } -> cfa f a
      | HM.Constructor { HM.cstr_flags = f; cstr_attributes = a; _ } -> cfa f a
      | HM.Initializer { HM.init_flags = f; init_attributes = a; _ } -> cfa f a
  in
  List.iter check_field c.fields;
  List.iter check_method c.methods;
  List.iter check_attribute (c.attributes :> HA.t list);
  c

let decode cf =
  let pool = cf.CF.constant_pool in
<<<<<<< HEAD
  let version = cf.CF.major_version, cf.CF.minor_version in
  let version = Version.version_of_major_minor version in
  CP.check_version version pool;
=======
  let check_version v =
    let v' = cf.CF.major_version, cf.CF.minor_version in
    let v' = Version.version_of_major_minor v' in
    (* at_leat f v x means x >= v *)
    Version.at_least ("class file version " ^ (Version.to_string v')) v' v;
    (* TODO: The following line should be [ClassFile.check ...]. *)
    CP.check_version v' pool in
  check_version version;
>>>>>>> b7cfba21
  let flags = AF.check_class_flags (AF.from_u2 false cf.CF.access_flags) in
  let class_name = CP.get_class_name pool in
  let extends =
    if cf.CF.super_class = U.u2 0
    then None
    else Some (class_name cf.ClassFile.super_class) in
  let is_interface = List.mem `Interface flags in
  let field_decode = HF.decode is_interface pool in
  let method_decode = HMO.decode is_interface pool in
  let attribute_decode = HAO.decode_class pool in
  let hc = check_version_high ~version { access_flags = flags;
    name = class_name cf.CF.this_class;
    extends = extends;
    implements = List.map class_name (Array.to_list cf.CF.interfaces);
    fields = List.map field_decode (Array.to_list cf.CF.fields);
    methods = List.map method_decode (Array.to_list cf.CF.methods);
    attributes = List.map attribute_decode (Array.to_list cf.CF.attributes); }
  in (hc, version)

(* TODO should this be in consts? *)
let no_super_class = U.u2 0

let encode (cd, version) =
  ignore (check_version_high ~version:version cd);
  let major, minor = Version.major_minor_of_version version in
  let pool = CP.make_extendable () in
  let this_index = CP.add_class pool cd.name in
  let super_index = match cd.extends with
    | Some n -> CP.add_class pool n
    | None -> no_super_class in
  let itfs = U.map_list_to_array (fun s -> CP.add_class pool s) cd.implements in
  let flds = U.map_list_to_array (HF.encode pool) cd.fields in
  let mths = U.map_list_to_array (HMO.encode pool) cd.methods in
  let atts = U.map_list_to_array (HAO.encode_class pool) cd.attributes in
  let cpool = CP.to_pool pool in
  let checked_number s sz =
    if sz <= U.max_u2 then
      U.u2 sz
    else
      fail (Too_many s) in
  let checked_length_array s arr =
    let res = Array.length arr in
    checked_number s res in
  CP.check_version version cpool;
  { CF.magic = U.u4 magic_number;
    CF.minor_version = minor;
    CF.major_version = major;
    CF.constant_pool_count = CP.size cpool;
    CF.constant_pool = cpool;
    CF.access_flags = AF.list_to_u2 (cd.access_flags :> AF.t list);
    CF.this_class = this_index;
    CF.super_class = super_index;
    CF.interfaces_count = checked_length_array "interfaces" itfs;
    CF.interfaces = itfs;
    CF.fields_count = checked_length_array "fields" flds;
    CF.fields = flds;
    CF.methods_count = checked_length_array "methods" mths;
    CF.methods = mths;
    CF.attributes_count = checked_length_array "attributes" atts;
    CF.attributes = atts; }

(* }}} *)<|MERGE_RESOLUTION|>--- conflicted
+++ resolved
@@ -3201,20 +3201,9 @@
 
 let decode cf =
   let pool = cf.CF.constant_pool in
-<<<<<<< HEAD
   let version = cf.CF.major_version, cf.CF.minor_version in
   let version = Version.version_of_major_minor version in
   CP.check_version version pool;
-=======
-  let check_version v =
-    let v' = cf.CF.major_version, cf.CF.minor_version in
-    let v' = Version.version_of_major_minor v' in
-    (* at_leat f v x means x >= v *)
-    Version.at_least ("class file version " ^ (Version.to_string v')) v' v;
-    (* TODO: The following line should be [ClassFile.check ...]. *)
-    CP.check_version v' pool in
-  check_version version;
->>>>>>> b7cfba21
   let flags = AF.check_class_flags (AF.from_u2 false cf.CF.access_flags) in
   let class_name = CP.get_class_name pool in
   let extends =
