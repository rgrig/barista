--- conflicted
+++ resolved
@@ -3308,19 +3308,11 @@
           let name_idx = match inner_name with
           | None -> U.u2 0
           | Some c -> CP.add_utf8 enc.en_pool c in
-<<<<<<< HEAD
           let fl = AF.list_to_u2 (inner_flags :> AF.t list) in
           OutputStream.write_u2 enc.en_st inner_idx;
           OutputStream.write_u2 enc.en_st outer_idx;
           OutputStream.write_u2 enc.en_st name_idx;
           OutputStream.write_u2 enc.en_st fl)
-=======
-          let fl = AccessFlag.list_to_u2 (inner_flags :> AccessFlag.t list) in
-          OS.write_u2 enc.en_st inner_idx;
-          OS.write_u2 enc.en_st outer_idx;
-          OS.write_u2 enc.en_st name_idx;
-          OS.write_u2 enc.en_st fl)
->>>>>>> 718b0451
         l;
       enc_return enc attr_inner_classes
 
